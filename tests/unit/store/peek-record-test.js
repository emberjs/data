--- conflicted
+++ resolved
@@ -1,10 +1,7 @@
 import { run } from '@ember/runloop';
 import setupStore from 'dummy/tests/helpers/store';
-<<<<<<< HEAD
 import Ember from 'ember';
 import testInDebug from 'dummy/tests/helpers/test-in-debug';
-=======
->>>>>>> 7311a1dd
 
 import { module, test } from 'qunit';
 
