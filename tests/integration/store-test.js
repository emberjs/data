import { copy } from '@ember/object/internals';
import RSVP, {
  Promise as EmberPromise,
  resolve
} from 'rsvp';
import { run, next } from '@ember/runloop';
import setupStore from 'dummy/tests/helpers/store';

import testInDebug from 'dummy/tests/helpers/test-in-debug';
import { module, test } from 'qunit';

import DS from 'ember-data';
<<<<<<< HEAD
import { isEnabled } from 'ember-data/-private';
import config from '../../config/environment';
=======
>>>>>>> 823dbbd1

let store, env;

const Person = DS.Model.extend({
  name: DS.attr('string'),
  cars: DS.hasMany('car', { async: false })
});

Person.reopenClass({
  toString() {
    return 'Person'
  }
});

const Car = DS.Model.extend({
  make: DS.attr('string'),
  model: DS.attr('string'),
  person: DS.belongsTo('person', { async: false })
});

Car.reopenClass({
  toString() {
    return 'Car';
  }
});

function initializeStore(adapter) {
  env = setupStore({
    adapter: adapter
  });
  store = env.store;

  env.registry.register('model:car', Car);
  env.registry.register('model:person', Person);
}

module("integration/store - destroy", {
  beforeEach() {
    initializeStore(DS.Adapter.extend());
  },
  afterEach() {
    store = null;
    env = null;
  }
});

function tap(obj, methodName, callback) {
  let old = obj[methodName];

  let summary = { called: [] };

  obj[methodName] = function() {
    let result = old.apply(obj, arguments);
    if (callback) {
      callback.apply(obj, arguments);
    }
    summary.called.push(arguments);
    return result;
  };

  return summary;
}

test("destroying record during find doesn't cause error", function(assert) {
  assert.expect(0);
  let done = assert.async();

  let TestAdapter = DS.Adapter.extend({
    findRecord(store, type, id, snapshot) {
      return new EmberPromise((resolve, reject) => {
        next(() => {
          store.unloadAll(type.modelName);
          reject();
        });
      });
    }
  });

  initializeStore(TestAdapter);

  let type = "car";
  let id = 1;

  return run(() => store.findRecord(type, id).then(done, done));
});

test("find calls do not resolve when the store is destroyed", function(assert) {
  assert.expect(0);
  let done = assert.async();

  let TestAdapter = DS.Adapter.extend({
    findRecord(store, type, id, snapshot) {
      store.destroy();
      resolve(null);
    }
  });

  initializeStore(TestAdapter);


  let type = "car";
  let id = 1;

  store.push = function() {
    assert("The test should have destroyed the store by now", store.get("isDestroyed"));

    throw new Error("We shouldn't be pushing data into the store when it is destroyed");
  };

  run(() => store.findRecord(type, id));

  setTimeout(() => done(), 500);
});

test("destroying the store correctly cleans everything up", function(assert) {
  let car, person;
  env.adapter.shouldBackgroundReloadRecord = () => false;
  run(() => {
    store.push({
      data: [{
        type: 'car',
        id: '1',
        attributes: {
          make: 'BMC',
          model: 'Mini'
        },
        relationships: {
          person: {
            data: { type: 'person', id: '1' }
          }
        }
      }, {
        type: 'person',
        id: '1',
        attributes: {
          name: 'Tom Dale'
        },
        relationships: {
          cars: {
            data: [
              { type: 'car', id: '1' }
            ]
          }
        }
      }]
    });
    car = store.peekRecord('car', 1);
    person = store.peekRecord('person', 1);
  });

  let personWillDestroy = tap(person, 'willDestroy');
  let carWillDestroy = tap(car, 'willDestroy');
  let carsWillDestroy = run(() => tap(car.get('person.cars'), 'willDestroy'));

  env.adapter.query = function() {
    return {
      data: [
        {
          id: 2,
          type: 'person',
          attributes: { name: 'Yehuda' }
        }
      ]
    };
  };

  let adapterPopulatedPeople =run(() => {
    return adapterPopulatedPeople = store.query('person', {
      someCrazy: 'query'
    });
  });

  let filterdPeople = run(() => store.filter('person', () => true));

  let filterdPeopleWillDestroy = tap(filterdPeople.get('content'), 'willDestroy');
  let adapterPopulatedPeopleWillDestroy = tap(adapterPopulatedPeople.get('content'), 'willDestroy');

  run(() => store.findRecord('person', 2));

  assert.equal(personWillDestroy.called.length, 0, 'expected person.willDestroy to not have been called');
  assert.equal(carWillDestroy.called.length, 0, 'expected car.willDestroy to not have been called');
  assert.equal(carsWillDestroy.called.length, 0, 'expected cars.willDestroy to not have been called');
  assert.equal(adapterPopulatedPeopleWillDestroy.called.length, 0, 'expected adapterPopulatedPeople.willDestroy to not have been called');
  assert.equal(filterdPeopleWillDestroy.called.length, 0, 'expected filterdPeople.willDestroy to not have been called');

  assert.equal(filterdPeople.get('length'), 2, 'expected filterdPeople to have 2 entries');

  assert.equal(car.get('person'), person, "expected car's person to be the correct person");
  assert.equal(person.get('cars.firstObject'), car, " expected persons cars's firstRecord to be the correct car");

  run(store, 'destroy');
  assert.equal(personWillDestroy.called.length, 1, 'expected person to have recieved willDestroy once');
  assert.equal(carWillDestroy.called.length, 1, 'expected car to recieve willDestroy once');
  assert.equal(carsWillDestroy.called.length, 1, 'expected person.cars to recieve willDestroy once');
  assert.equal(adapterPopulatedPeopleWillDestroy.called.length, 1, 'expected adapterPopulatedPeople to recieve willDestroy once');
  assert.equal(filterdPeopleWillDestroy.called.length, 1, 'expected filterdPeople.willDestroy to have been called once');
  if (config.environment !== 'production') {
    assert.throws(() => {
      store._setupRelationshipsForModel(null, { relationships: {} });
    }, /Attempting to set up relationships after store has been destroyed/, '_setupRelationshipsForModel generates helpful error in non-prod');
  }
});

function ajaxResponse(value) {
  env.adapter.ajax = function(url, verb, hash) {
    return run(RSVP, 'resolve', copy(value, true));
  };
}

module("integration/store - findRecord");

test("store#findRecord fetches record from server when cached record is not present", function(assert) {
  assert.expect(2);

  initializeStore(DS.RESTAdapter.extend());

  env.registry.register('serializer:application', DS.RESTSerializer);
  ajaxResponse({
    cars: [{
      id: 20,
      make: 'BMC',
      model: 'Mini'
    }]
  });

  let cachedRecordIsPresent = store.hasRecordForId('car', 20);
  assert.ok(!cachedRecordIsPresent, 'Car with id=20 should not exist');

  return run(() => {
    return store.findRecord('car', 20).then(car => {
      assert.equal(car.get('make'), 'BMC', 'Car with id=20 is now loaded');
    });
  });
});

test("store#findRecord returns cached record immediately and reloads record in the background", function(assert) {
  assert.expect(2);

  initializeStore(DS.RESTAdapter.extend());

  run(() => {
    store.push({
      data: {
        type: 'car',
        id: '1',
        attributes: {
          make: 'BMC',
          model: 'Mini'
        }
      }
    });
  });

  ajaxResponse({
    cars: [{
      id: 1,
      make: 'BMC',
      model: 'Princess'
    }]
  });

  run(() => {
    return store.findRecord('car', 1).then(car => {
      assert.equal(car.get('model'), 'Mini', 'cached car record is returned');
    });
  });

  run(() => {
    let car = store.peekRecord('car', 1);
    assert.equal(car.get('model'), 'Princess', 'car record was reloaded');
  });
});

test("store#findRecord { reload: true } ignores cached record and reloads record from server", function(assert) {
  assert.expect(2);

  const testAdapter = DS.RESTAdapter.extend({
    shouldReloadRecord(store, type, id, snapshot) {
      assert.ok(false, 'shouldReloadRecord should not be called when { reload: true }');
    }
  });

  initializeStore(testAdapter);

  run(() => {
    store.push({
      data: {
        type: 'car',
        id: '1',
        attributes: {
          make: 'BMC',
          model: 'Mini'
        }
      }
    });
  });

  ajaxResponse({
    cars: [{
      id: 1,
      make: 'BMC',
      model: 'Princess'
    }]
  });

  let cachedCar = store.peekRecord('car', 1);
  assert.equal(cachedCar.get('model'), 'Mini', 'cached car has expected model');

  return run(() => {
    return store.findRecord('car', 1, { reload: true }).then(car => {
      assert.equal(car.get('model'), 'Princess', 'cached record ignored, record reloaded via server');
    });
  });
});

test("store#findRecord { backgroundReload: false } returns cached record and does not reload in the background", function(assert) {
  assert.expect(2);

  let testAdapter = DS.RESTAdapter.extend({
    shouldBackgroundReloadRecord() {
      assert.ok(false, 'shouldBackgroundReloadRecord should not be called when { backgroundReload: false }');
    },

    findRecord() {
      assert.ok(false, 'findRecord() should not be called when { backgroundReload: false }');
    }
  });

  initializeStore(testAdapter);

  run(() => {
    store.push({
      data: {
        type: 'car',
        id: '1',
        attributes: {
          make: 'BMC',
          model: 'Mini'
        }
      }
    });
  });

  run(() => {
    store.findRecord('car', 1, { backgroundReload: false }).then((car) => {
      assert.equal(car.get('model'), 'Mini', 'cached car record is returned');
    });
  });

  run(() => {
    let car = store.peekRecord('car', 1);
    assert.equal(car.get('model'), 'Mini', 'car record was not reloaded');
  });
});

test("store#findRecord { backgroundReload: true } returns cached record and reloads record in background", function(assert) {
  assert.expect(2);

  let testAdapter = DS.RESTAdapter.extend({
    shouldBackgroundReloadRecord() {
      assert.ok(false, 'shouldBackgroundReloadRecord should not be called when { backgroundReload: true }');
    }
  });

  initializeStore(testAdapter);

  run(() => {
    store.push({
      data: {
        type: 'car',
        id: '1',
        attributes: {
          make: 'BMC',
          model: 'Mini'
        }
      }
    });
  });

  ajaxResponse({
    cars: [{
      id: 1,
      make: 'BMC',
      model: 'Princess'
    }]
  });

  run(() => {
    store.findRecord('car', 1, { backgroundReload: true }).then((car) => {
      assert.equal(car.get('model'), 'Mini', 'cached car record is returned');
    });
  });

  run(() => {
    let car = store.peekRecord('car', 1);
    assert.equal(car.get('model'), 'Princess', 'car record was reloaded');
  });
});

test("store#findRecord { backgroundReload: false } is ignored if adapter.shouldReloadRecord is true", function(assert) {
  assert.expect(2);

  let testAdapter = DS.RESTAdapter.extend({
    shouldReloadRecord() {
      return true;
    },

    shouldBackgroundReloadRecord() {
      assert.ok(false, 'shouldBackgroundReloadRecord should not be called when adapter.shouldReloadRecord = true');
    }
  });

  initializeStore(testAdapter);

  run(() => {
    store.push({
      data: {
        type: 'car',
        id: '1',
        attributes: {
          make: 'BMC',
          model: 'Mini'
        }
      }
    });
  });

  ajaxResponse({
    cars: [{
      id: 1,
      make: 'BMC',
      model: 'Princess'
    }]
  });

  run(() => {
    let car = store.peekRecord('car', 1);
    assert.equal(car.get('model'), 'Mini', 'Car record is initially a Mini');
  });

  run(() => {
    store.findRecord('car', 1, { backgroundReload: false }).then((car) => {
      assert.equal(car.get('model'), 'Princess', 'Car record is reloaded immediately (not in the background)');
    });
  });
});

testInDebug('store#findRecord call with `id` of type different than non-empty string or number should trigger an assertion', assert => {
  const badValues = ['', undefined, null, NaN, false];
  assert.expect(badValues.length);

  initializeStore(DS.RESTAdapter.extend());

  run(() => {
    badValues.map(item => {
      assert.expectAssertion(() => {
        store.findRecord('car', item);
      }, '`id` passed to `findRecord()` has to be non-empty string or number');
    });
  });
});

module("integration/store - findAll", {
  beforeEach() {
    initializeStore(DS.RESTAdapter.extend());
  }
});

test("Using store#findAll with no records triggers a query", function(assert) {
  assert.expect(2);

  ajaxResponse({
    cars: [{
      id: 1,
      make: 'BMC',
      model: 'Mini'
    },
    {
      id: 2,
      make: 'BMCW',
      model: 'Isetta'
    }]
  });

  let cars = store.peekAll('car');
  assert.ok(!cars.get('length'), 'There is no cars in the store');

  return run(() => {
    return store.findAll('car').then(cars => {
      assert.equal(cars.get('length'), 2, 'Two car were fetched');
    });
  });
});

test("Using store#findAll with existing records performs a query in the background, updating existing records and returning new ones", function(assert) {
  assert.expect(4);

  run(() => {
    store.push({
      data: {
        type: 'car',
        id: '1',
        attributes: {
          make: 'BMC',
          model: 'Mini'
        }
      }
    });
  });

  ajaxResponse({
    cars: [{
      id: 1,
      make: 'BMC',
      model: 'New Mini'
    },
    {
      id: 2,
      make: 'BMCW',
      model: 'Isetta'
    }]
  });

  let cars = store.peekAll('car');
  assert.equal(cars.get('length'), 1, 'There is one car in the store');

  let waiter = run(() => {
    return store.findAll('car').then(cars => {
      assert.equal(cars.get('length'), 1, 'Store resolves with the existing records');
    });
  });

  run(() => {
    let cars = store.peekAll('car');
    assert.equal(cars.get('length'), 2, 'There is 2 cars in the store now');
    let mini = cars.findBy('id', '1');
    assert.equal(mini.get('model'), 'New Mini', 'Existing records have been updated');
  });

  return waiter;
});

test("store#findAll { backgroundReload: false } skips shouldBackgroundReloadAll, returns cached records & does not reload in the background", function(assert) {
  assert.expect(4);

  let testAdapter = DS.RESTAdapter.extend({
    shouldBackgroundReloadAll() {
      assert.ok(false, 'shouldBackgroundReloadAll should not be called when { backgroundReload: false }');
    },

    findAll() {
      assert.ok(false, 'findAll() should not be called when { backgroundReload: true }');
    }
  });

  initializeStore(testAdapter);

  run(() => {
    store.push({
      data: {
        type: 'car',
        id: '1',
        attributes: {
          make: 'BMC',
          model: 'Mini'
        }
      }
    });
  });

  run(() => {
    store.findAll('car', { backgroundReload: false }).then((cars) => {
      assert.equal(cars.get('length'), 1, 'single cached car record is returned');
      assert.equal(cars.get('firstObject.model'), 'Mini', 'correct cached car record is returned');
    });
  });

  run(() => {
    let cars = store.peekAll('car');
    assert.equal(cars.get('length'), 1, 'single cached car record is returned again');
    assert.equal(cars.get('firstObject.model'), 'Mini', 'correct cached car record is returned again');
  });
});

test("store#findAll { backgroundReload: true } skips shouldBackgroundReloadAll, returns cached records, & reloads in background", function(assert) {
  assert.expect(5);

  let testAdapter = DS.RESTAdapter.extend({
    shouldBackgroundReloadAll() {
      assert.ok(false, 'shouldBackgroundReloadAll should not be called when { backgroundReload: true }');
    }
  });

  initializeStore(testAdapter);

  run(() => {
    store.push({
      data: {
        type: 'car',
        id: '1',
        attributes: {
          make: 'BMC',
          model: 'Mini'
        }
      }
    });
  });

  ajaxResponse({
    cars: [{
      id: 1,
      make: 'BMC',
      model: 'New Mini'
    },
    {
      id: 2,
      make: 'BMCW',
      model: 'Isetta'
    }]
  });

  run(() => {
    store.findAll('car', { backgroundReload: true }).then((cars) => {
      assert.equal(cars.get('length'), 1, 'single cached car record is returned');
      assert.equal(cars.get('firstObject.model'), 'Mini', 'correct cached car record is returned');
    });
  });

  run(() => {
    let cars = store.peekAll('car');
    assert.equal(cars.get('length'), 2, 'multiple cars now in the store');
    assert.equal(cars.get('firstObject.model'), 'New Mini', 'existing record updated correctly');
    assert.equal(cars.get('lastObject.model'), 'Isetta', 'new record added to the store');
  });
});

test("store#findAll { backgroundReload: false } is ignored if adapter.shouldReloadAll is true", function(assert) {
  assert.expect(5);

  let testAdapter = DS.RESTAdapter.extend({
    shouldReloadAll() {
      return true;
    },

    shouldBackgroundReloadAll() {
      assert.ok(false, 'shouldBackgroundReloadAll should not be called when adapter.shouldReloadAll = true');
    }
  });

  initializeStore(testAdapter);

  run(() => {
    store.push({
      data: {
        type: 'car',
        id: '1',
        attributes: {
          make: 'BMC',
          model: 'Mini'
        }
      }
    });
  });

  ajaxResponse({
    cars: [{
      id: 1,
      make: 'BMC',
      model: 'New Mini'
    },
    {
      id: 2,
      make: 'BMCW',
      model: 'Isetta'
    }]
  });

  run(() => {
    let cars = store.peekAll('car');
    assert.equal(cars.get('length'), 1, 'one car in the store');
    assert.equal(cars.get('firstObject.model'), 'Mini', 'correct car is in the store');
  });

  return run(() => {
    return store.findAll('car', { backgroundReload: false }).then((cars) => {
      assert.equal(cars.get('length'), 2, 'multiple car records are returned');
      assert.equal(cars.get('firstObject.model'), 'New Mini', 'initial car record was updated');
      assert.equal(cars.get('lastObject.model'), 'Isetta', 'second car record was loaded');
    });
  });
});

test("store#findAll should eventually return all known records even if they are not in the adapter response", function(assert) {
  assert.expect(5);

  run(() => {
    store.push({
      data: [{
        type: 'car',
        id: '1',
        attributes: {
          make: 'BMC',
          model: 'Mini'
        }
      }, {
        type: 'car',
        id: '2',
        attributes: {
          make: 'BMCW',
          model: 'Isetta'
        }
      }]
    });
  });

  ajaxResponse({
    cars: [{
      id: 1,
      make: 'BMC',
      model: 'New Mini'
    }]
  });

  let cars = store.peekAll('car');
  assert.equal(cars.get('length'), 2, 'There is two cars in the store');

  let waiter = run(() => {
    return store.findAll('car').then(cars => {
      assert.equal(cars.get('length'), 2, 'It returns all cars');

      let carsInStore = store.peekAll('car');
      assert.equal(carsInStore.get('length'), 2, 'There is 2 cars in the store');
    });
  });

  run(() => {
    let cars = store.peekAll('car');
    let mini = cars.findBy('id', '1');
    assert.equal(mini.get('model'), 'New Mini', 'Existing records have been updated');

    let carsInStore = store.peekAll('car');
    assert.equal(carsInStore.get('length'), 2, 'There is 2 cars in the store');
  });

  return waiter;
});


test("Using store#fetch on an empty record calls find", function(assert) {
  assert.expect(2);

  ajaxResponse({
    cars: [{
      id: 20,
      make: 'BMCW',
      model: 'Mini'
    }]
  });

  run(() => {
    store.push({
      data: {
        type: 'person',
        id: '1',
        attributes: {
          name: 'Tom Dale'
        },
        relationships: {
          cars: {
            data: [
              { type: 'car', id: '20' }
            ]
          }
        }
      }
    });
  });

  let car = store.recordForId('car', 20);
  assert.ok(car.get('isEmpty'), 'Car with id=20 should be empty');

  return run(() => {
    return store.findRecord('car', 20, { reload: true }).then(car => {
      assert.equal(car.get('make'), 'BMCW', 'Car with id=20 is now loaded');
    });
  });
});

test("Using store#adapterFor should not throw an error when looking up the application adapter", function(assert) {
  assert.expect(1);

  run(() => {
    let applicationAdapter = store.adapterFor('application');
    assert.ok(applicationAdapter);
  });
});


test("Using store#serializerFor should not throw an error when looking up the application serializer", function(assert) {
  assert.expect(1);

  run(() => {
    let applicationSerializer = store.serializerFor('application');
    assert.ok(applicationSerializer);
  });
});

module("integration/store - deleteRecord", {
  beforeEach() {
    initializeStore(DS.RESTAdapter.extend());
  }
});

test("Using store#deleteRecord should mark the model for removal", function(assert) {
  assert.expect(3);
  let person;

  run(() => {
    store.push({
      data: {
        type: 'person',
        id: '1',
        attributes: {
          name: 'Tom Dale'
        }
      }
    });
    person = store.peekRecord('person', 1);
  });

  assert.ok(store.hasRecordForId('person', 1), 'expected the record to be in the store');

  let personDeleteRecord = tap(person, 'deleteRecord');

  run(() => store.deleteRecord(person));

  assert.equal(personDeleteRecord.called.length, 1, 'expected person.deleteRecord to have been called');
  assert.ok(person.get('isDeleted'), 'expect person to be isDeleted');
});

test("Store should accept a null value for `data`", function(assert) {
  assert.expect(0);

  run(() => {
    store.push({
      data: null
    });
  });
});

testInDebug('store#findRecord that returns an array should assert', assert => {
  initializeStore(DS.JSONAPIAdapter.extend({
    findRecord() {
      return { data: [] };
    }
  }));

  assert.expectAssertion(() => {
    run(() => {
      store.findRecord('car', 1);
    });
  }, /expected the primary data returned from a 'findRecord' response to be an object but instead it found an array/);
});

testInDebug('store#didSaveRecord should assert when the response to a save does not include the id', function(assert) {
  env.adapter.createRecord = function() {
    return {};
  };

  assert.expectAssertion(() => {
    run(() => {
      let car = store.createRecord('car');
      car.save();
    });
  }, /Your car record was saved to the server, but the response does not have an id and no id has been set client side. Records must have ids. Please update the server response to provide an id in the response or generate the id on the client side either before saving the record or while normalizing the response./);
});

module("integration/store - queryRecord", {
  beforeEach() {
    initializeStore(DS.Adapter.extend());
  }
});

testInDebug('store#queryRecord should assert when normalized payload of adapter has an array an data', function(assert) {
  env.adapter.queryRecord = function() {
    return {
      cars: [{ id: 1 }]
    };
  };

  env.serializer.normalizeQueryRecordResponse = function() {
    return {
      data: [{ id: 1, type: 'car' }]
    };
  };

  assert.expectAssertion(() => {
    run(() => store.queryRecord('car', {}));
  }, /Expected the primary data returned by the serializer for a 'queryRecord' response to be a single object or null but instead it was an array./);
});

test('The store should trap exceptions that are thrown from adapter#findRecord', function(assert) {
  assert.expect(1)
  env.adapter.findRecord = function() {
    throw new Error('Refusing to find record');
  };

  run(() => {
    store.findRecord('car', 1).catch(error => {
      assert.equal(error.message, 'Refusing to find record')
    })
  });
});

test('The store should trap exceptions that are thrown from adapter#findAll', function(assert) {
  assert.expect(1)
  env.adapter.findAll = function() {
    throw new Error('Refusing to find all records');
  };

  run(() => {
    store.findAll('car').catch(error => {
      assert.equal(error.message, 'Refusing to find all records')
    })
  });
});

test('The store should trap exceptions that are thrown from adapter#query', function(assert) {
  assert.expect(1)
  env.adapter.query = function() {
    throw new Error('Refusing to query records');
  };

  run(() => {
    store.query('car', {}).catch(error => {
      assert.equal(error.message, 'Refusing to query records')
    })
  });
});

test('The store should trap exceptions that are thrown from adapter#queryRecord', function(assert) {
  assert.expect(1)
  env.adapter.queryRecord = function() {
    throw new Error('Refusing to query record');
  };

  run(() => {
    store.queryRecord('car', {}).catch(error => {
      assert.equal(error.message, 'Refusing to query record')
    })
  });
});


test('The store should trap exceptions that are thrown from adapter#createRecord', function(assert) {
  assert.expect(1)
  env.adapter.createRecord = function() {
    throw new Error('Refusing to serialize');
  };

  run(() => {
    let car = store.createRecord('car')

    car.save().catch(error => {
      assert.equal(error.message, 'Refusing to serialize')
    })
  });
});<|MERGE_RESOLUTION|>--- conflicted
+++ resolved
@@ -10,11 +10,7 @@
 import { module, test } from 'qunit';
 
 import DS from 'ember-data';
-<<<<<<< HEAD
-import { isEnabled } from 'ember-data/-private';
 import config from '../../config/environment';
-=======
->>>>>>> 823dbbd1
 
 let store, env;
 
