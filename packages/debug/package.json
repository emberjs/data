--- conflicted
+++ resolved
@@ -29,11 +29,7 @@
     "@ember-data/-test-infra": "3.14.0-alpha.4",
     "@ember/optional-features": "^1.0.0",
     "broccoli-asset-rev": "^3.0.0",
-<<<<<<< HEAD
-    "ember-cli": "~3.13.0",
-=======
     "ember-cli": "^3.13.1",
->>>>>>> 90c67fd4
     "ember-cli-blueprint-test-helpers": "^0.19.1",
     "ember-cli-dependency-checker": "^3.2.0",
     "ember-cli-htmlbars": "^4.0.2",
