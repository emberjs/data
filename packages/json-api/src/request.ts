/**
 * <p align="center">
  <img
    class="project-logo"
    src="https://raw.githubusercontent.com/emberjs/data/4612c9354e4c54d53327ec2cf21955075ce21294/ember-data-logo-light.svg#gh-light-mode-only"
    alt="EmberData"
    width="240px"
    title="EmberData"
  />
</p>

This package provides utilities for working with [JSON:API](https://json-api.org) APIs with [*Ember***Data**](https://github.com/emberjs/data/).

## Installation

Install using your javascript package manager of choice. For instance with [pnpm](https://pnpm.io/)

```no-highlight
pnpm add @ember-data/json-api
```

## Usage

Request builders are functions that produce [Fetch Options](https://developer.mozilla.org/en-US/docs/Web/API/Fetch_API).
They take a few contextual inputs about the request you want to make, abstracting away the gnarlier details.

For instance, to fetch a resource from your API

```ts
import { findRecord } from '@ember-data/json-api/request';

const options = findRecord('ember-developer', '1', { include: ['pets', 'friends'] });

/*
  {
    url: 'https://api.example.com/v1/ember-developers/1?include=friends,pets',
    method: 'GET',
    headers: <Headers>,
      // => 'Accept': 'application/vnd.api+json'
      // => 'Content-Type': 'application/vnd.api+json'
    op: 'findRecord';
    records: [{ type: 'ember-developer', id: '1' }]
  }
<<<<<<< HEAD
* /
=======
*\
>>>>>>> 3ec03590
```

Request builder output may be used with either `requestManager.request` or `store.request`.

URLs are stable. The same query will produce the same URL every time, even if the order of keys in
the query or values in an array changes.

URLs follow the most common JSON:API format (dasherized pluralized resource types).
 *
 * @module @ember-data/json-api/request
 * @main @ember-data/json-api/request
 */
export { findRecord } from './-private/builders/find-record';
export { query, postQuery } from './-private/builders/query';
export { deleteRecord, createRecord, updateRecord } from './-private/builders/save-record';
export { serializeResources, serializePatch } from './-private/serialize';
export { setBuildURLConfig } from './-private/builders/-utils';<|MERGE_RESOLUTION|>--- conflicted
+++ resolved
@@ -41,11 +41,7 @@
     op: 'findRecord';
     records: [{ type: 'ember-developer', id: '1' }]
   }
-<<<<<<< HEAD
-* /
-=======
-*\
->>>>>>> 3ec03590
+*/
 ```
 
 Request builder output may be used with either `requestManager.request` or `store.request`.
