<<<<<<< HEAD
var get = Ember.get, set = Ember.set;
var HomePlanet, league, SuperVillain, superVillain, EvilMinion, YellowMinion, DoomsdayDevice, MediocreVillain, env;
var run = Ember.run;
=======
var get = Ember.get;
var HomePlanet, league, SuperVillain, EvilMinion, YellowMinion, DoomsdayDevice, MediocreVillain, env;
>>>>>>> d5f19518

module("integration/active_model - ActiveModelSerializer", {
  setup: function() {
    SuperVillain = DS.Model.extend({
      firstName:     DS.attr('string'),
      lastName:      DS.attr('string'),
      homePlanet:    DS.belongsTo("homePlanet"),
      evilMinions:   DS.hasMany("evilMinion")
    });
    HomePlanet = DS.Model.extend({
      name:          DS.attr('string'),
      superVillains: DS.hasMany('superVillain', {async: true})
    });
    EvilMinion = DS.Model.extend({
      superVillain: DS.belongsTo('superVillain'),
      name:         DS.attr('string')
    });
    YellowMinion = EvilMinion.extend();
    DoomsdayDevice = DS.Model.extend({
      name:         DS.attr('string'),
      evilMinion:   DS.belongsTo('evilMinion', {polymorphic: true})
    });
    MediocreVillain = DS.Model.extend({
      name:         DS.attr('string'),
      evilMinions:  DS.hasMany('evilMinion', {polymorphic: true})
    });
    env = setupStore({
      superVillain:   SuperVillain,
      homePlanet:     HomePlanet,
      evilMinion:     EvilMinion,
      yellowMinion:   YellowMinion,
      doomsdayDevice: DoomsdayDevice,
      mediocreVillain: MediocreVillain
    });
    env.store.modelFor('superVillain');
    env.store.modelFor('homePlanet');
    env.store.modelFor('evilMinion');
    env.store.modelFor('yellowMinion');
    env.store.modelFor('doomsdayDevice');
    env.store.modelFor('mediocreVillain');
    env.container.register('serializer:application', DS.ActiveModelSerializer);
    env.container.register('serializer:-active-model', DS.ActiveModelSerializer);
    env.container.register('adapter:-active-model', DS.ActiveModelAdapter);
    env.amsSerializer = env.container.lookup("serializer:-active-model");
    env.amsAdapter    = env.container.lookup("adapter:-active-model");
  },

  teardown: function() {
    run(env.store, 'destroy');
  }
});

test("serialize", function() {
  var tom;
  run(function(){
    league = env.store.createRecord(HomePlanet, { name: "Villain League", id: "123" });
    tom           = env.store.createRecord(SuperVillain, { firstName: "Tom", lastName: "Dale", homePlanet: league });
  });

  var json = env.amsSerializer.serialize(tom);

  deepEqual(json, {
    first_name: "Tom",
    last_name: "Dale",
    home_planet_id: get(league, "id")
  });
});

test("serializeIntoHash", function() {
  run(function(){
    league = env.store.createRecord(HomePlanet, { name: "Umber", id: "123" });
  });
  var json = {};

  env.amsSerializer.serializeIntoHash(json, HomePlanet, league);

  deepEqual(json, {
    home_planet: {
      name: "Umber"
    }
  });
});

test("serializeIntoHash with decamelized types", function() {
  HomePlanet.typeKey = 'home-planet';
  run(function(){
    league = env.store.createRecord(HomePlanet, { name: "Umber", id: "123" });
  });
  var json = {};

  env.amsSerializer.serializeIntoHash(json, HomePlanet, league);

  deepEqual(json, {
    home_planet: {
      name: "Umber"
    }
  });
});


test("normalize", function() {
  SuperVillain.reopen({
    yellowMinion: DS.belongsTo('yellowMinion')
  });

  var superVillain_hash = {first_name: "Tom", last_name: "Dale", home_planet_id: "123", evil_minion_ids: [1,2]};

  var json = env.amsSerializer.normalize(SuperVillain, superVillain_hash, "superVillain");

  deepEqual(json, {
    firstName: "Tom",
    lastName: "Dale",
    homePlanet: "123",
    evilMinions: [1,2]
  });
});

test("normalize links", function() {
  var home_planet = {
    id: "1",
    name: "Umber",
    links: { super_villains: "/api/super_villians/1" }
  };


  var json = env.amsSerializer.normalize(HomePlanet, home_planet, "homePlanet");

  equal(json.links.superVillains,  "/api/super_villians/1", "normalize links");
});

test("extractSingle", function() {
  env.container.register('adapter:superVillain', DS.ActiveModelAdapter);

  var json_hash = {
    home_planet:   {id: "1", name: "Umber", super_villain_ids: [1]},
    super_villains:  [{
      id: "1",
      first_name: "Tom",
      last_name: "Dale",
      home_planet_id: "1"
    }]
  };

  var json;
  run(function(){
    json = env.amsSerializer.extractSingle(env.store, HomePlanet, json_hash);
  });

  deepEqual(json, {
    "id": "1",
    "name": "Umber",
    "superVillains": [1]
  });

  run(function(){
    env.store.find("superVillain", 1).then(async(function(minion){
      equal(minion.get('firstName'), "Tom");
    }));
  });
});

test("extractArray", function() {
  env.container.register('adapter:superVillain', DS.ActiveModelAdapter);
  var array;

  var json_hash = {
    home_planets: [{id: "1", name: "Umber", super_villain_ids: [1]}],
    super_villains: [{id: "1", first_name: "Tom", last_name: "Dale", home_planet_id: "1"}]
  };

  run(function(){
    array = env.amsSerializer.extractArray(env.store, HomePlanet, json_hash);
  });

  deepEqual(array, [{
    "id": "1",
    "name": "Umber",
    "superVillains": [1]
  }]);

  env.store.find("superVillain", 1).then(async(function(minion){
    equal(minion.get('firstName'), "Tom");
  }));
});

test("serialize polymorphic", function() {
  var tom, ray;
  run(function(){
    tom = env.store.createRecord(YellowMinion,   {name: "Alex", id: "124"});
    ray = env.store.createRecord(DoomsdayDevice, {evilMinion: tom, name: "DeathRay"});
  });

  var json = env.amsSerializer.serialize(ray);

  deepEqual(json, {
    name: "DeathRay",
    evil_minion_type: "YellowMinion",
    evil_minion_id: "124"
  });
});

test("serialize polymorphic when type key is not camelized", function() {
  YellowMinion.typeKey = 'yellow-minion';
  var tom, ray;
  run(function(){
    tom = env.store.createRecord(YellowMinion,   {name: "Alex", id: "124"});
    ray = env.store.createRecord(DoomsdayDevice, {evilMinion: tom, name: "DeathRay"});
  });

  var json = env.amsSerializer.serialize(ray);

  deepEqual(json["evil_minion_type"], "YellowMinion");
});

test("serialize polymorphic when associated object is null", function() {
  var ray, json;
  run(function(){
    ray = env.store.createRecord(DoomsdayDevice, {name: "DeathRay"});
    json = env.amsSerializer.serialize(ray);
  });

  deepEqual(json["evil_minion_type"], null);
});

test("extractPolymorphic hasMany", function() {
  env.container.register('adapter:yellowMinion', DS.ActiveModelAdapter);
  MediocreVillain.toString   = function() { return "MediocreVillain"; };
  YellowMinion.toString = function() { return "YellowMinion"; };

  var json_hash = {
    mediocre_villain: {id: 1, name: "Dr Horrible", evil_minions: [{ type: "yellow_minion", id: 12}] },
    evil_minions:    [{id: 12, name: "Alex", doomsday_device_ids: [1] }]
  };
  var json;

  run(function(){
    json = env.amsSerializer.extractSingle(env.store, MediocreVillain, json_hash);
  });

  deepEqual(json, {
    "id": 1,
    "name": "Dr Horrible",
    "evilMinions": [{
      type: "yellowMinion",
      id: 12
    }]
  });
});

test("extractPolymorphic", function() {
  env.container.register('adapter:yellowMinion', DS.ActiveModelAdapter);
  EvilMinion.toString   = function() { return "EvilMinion"; };
  YellowMinion.toString = function() { return "YellowMinion"; };

  var json_hash = {
    doomsday_device: {id: 1, name: "DeathRay", evil_minion: { type: "yellow_minion", id: 12}},
    evil_minions:    [{id: 12, name: "Alex", doomsday_device_ids: [1] }]
  };
  var json;

  run(function(){
    json = env.amsSerializer.extractSingle(env.store, DoomsdayDevice, json_hash);
  });

  deepEqual(json, {
    "id": 1,
    "name": "DeathRay",
    "evilMinion": {
      type: "yellowMinion",
      id: 12
    }
  });
});

test("extractPolymorphic when the related data is not specified", function() {
  var json = {
    doomsday_device: {id: 1, name: "DeathRay"},
    evil_minions:    [{id: 12, name: "Alex", doomsday_device_ids: [1] }]
  };

  run(function(){
    json = env.amsSerializer.extractSingle(env.store, DoomsdayDevice, json);
  });

  deepEqual(json, {
    "id": 1,
    "name": "DeathRay",
    "evilMinion": undefined
  });
});

test("extractPolymorphic hasMany when the related data is not specified", function() {
  var json = {
    mediocre_villain: {id: 1, name: "Dr Horrible"}
  };

  run(function(){
    json = env.amsSerializer.extractSingle(env.store, MediocreVillain, json);
  });

  deepEqual(json, {
    "id": 1,
    "name": "Dr Horrible",
    "evilMinions": undefined
  });
});

test("extractPolymorphic does not break hasMany relationships", function() {
  var json = {
    mediocre_villain: {id: 1, name: "Dr. Evil", evil_minions: []}
  };

  run(function (){
    json = env.amsSerializer.extractSingle(env.store, MediocreVillain, json);
  });

  deepEqual(json, {
    "id": 1,
    "name": "Dr. Evil",
    "evilMinions": []
  });
});<|MERGE_RESOLUTION|>--- conflicted
+++ resolved
@@ -1,11 +1,6 @@
-<<<<<<< HEAD
-var get = Ember.get, set = Ember.set;
-var HomePlanet, league, SuperVillain, superVillain, EvilMinion, YellowMinion, DoomsdayDevice, MediocreVillain, env;
-var run = Ember.run;
-=======
 var get = Ember.get;
 var HomePlanet, league, SuperVillain, EvilMinion, YellowMinion, DoomsdayDevice, MediocreVillain, env;
->>>>>>> d5f19518
+var run = Ember.run;
 
 module("integration/active_model - ActiveModelSerializer", {
   setup: function() {
