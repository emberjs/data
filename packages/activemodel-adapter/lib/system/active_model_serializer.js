--- conflicted
+++ resolved
@@ -9,7 +9,6 @@
     camelize =   Ember.String.camelize,
     capitalize = Ember.String.capitalize,
     decamelize = Ember.String.decamelize,
-    singularize = Ember.String.singularize,
     underscore = Ember.String.underscore;
 
 var ActiveModelSerializer = RESTSerializer.extend({
@@ -90,11 +89,7 @@
     @returns String the model's typeKey
   */
   typeForRoot: function(root) {
-<<<<<<< HEAD
-    var camelized = Ember.String.camelize(root);
-=======
     var camelized = camelize(root);
->>>>>>> e8e0c99c
     return singularize(camelized);
   },
 
