/**
  @module @ember-data/store
*/

// Used by the store to normalize IDs entering the store.  Despite the fact
// that developers may provide IDs as numbers (e.g., `store.findRecord('person', 1)`),
// it is important that internally we use strings, since IDs may be serialized
// and lose type information.  For example, Ember's router may put a record's
// ID into the URL, and if we later try to deserialize that URL and find the
// corresponding record, we will not know if it is a string or a number.
type Coercable = string | number | boolean | null | undefined | symbol;

function coerceId(id: Coercable): string | null {
  if (id === null || id === undefined || id === '') {
    return null;
  }
  if (typeof id === 'string') {
    return id;
  }
  if (typeof id === 'symbol') {
    return id.toString();
  }
  return '' + id;
}

export function ensureStringId(id: Coercable): string {
  let normalized: string | null = null;
  if (typeof id === 'string') {
    normalized = id.length > 0 ? id : null;
  } else if (typeof id === 'number' && !isNaN(id)) {
    normalized = '' + id;
  }

<<<<<<< HEAD
  if (normalized === null) {
    throw new Error(`Expected id to be a string or number, recieved ${String(id)}`);
=======
  if (DEBUG && normalized === null) {
    throw new Error(`Expected id to be a string or number, received ${String(id)}`);
>>>>>>> 7f99d0e6
  }

  return normalized!;
}

export default coerceId;<|MERGE_RESOLUTION|>--- conflicted
+++ resolved
@@ -31,13 +31,8 @@
     normalized = '' + id;
   }
 
-<<<<<<< HEAD
   if (normalized === null) {
-    throw new Error(`Expected id to be a string or number, recieved ${String(id)}`);
-=======
-  if (DEBUG && normalized === null) {
     throw new Error(`Expected id to be a string or number, received ${String(id)}`);
->>>>>>> 7f99d0e6
   }
 
   return normalized!;
