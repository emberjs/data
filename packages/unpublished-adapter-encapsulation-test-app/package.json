--- conflicted
+++ resolved
@@ -41,15 +41,9 @@
     "ember-maybe-import-regenerator": "^0.1.6",
     "ember-qunit": "^4.6.0",
     "ember-resolver": "^8.0.0",
-<<<<<<< HEAD
-    "ember-source": "~3.24.0",
+    "ember-source": "~3.26.0",
     "eslint": "^7.14.0",
     "eslint-plugin-ember": "^10.0.0",
-=======
-    "ember-source": "~3.26.0",
-    "eslint": "^6.8.0",
-    "eslint-plugin-ember": "^8.5.1",
->>>>>>> bd2e2ef9
     "eslint-plugin-node": "^11.0.0",
     "loader.js": "^4.7.0",
     "qunit-dom": "^1.2.0"
