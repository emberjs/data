/**
  @module ember-data
*/

import EmberObject from '@ember/object';

/**
  An adapter is an object that receives requests from a store and
  translates them into the appropriate action to take against your
  persistence layer. The persistence layer is usually an HTTP API but
  may be anything, such as the browser's local storage. Typically the
  adapter is not invoked directly instead its functionality is accessed
  through the `store`.

  ### Creating an Adapter

  Create a new subclass of `Adapter` in the `app/adapters` folder:

  ```app/adapters/application.js
  import Adapter from '@ember-data/adapter';

  export default Adapter.extend({
    // ...your code here
  });
  ```

  Model-specific adapters can be created by putting your adapter
  class in an `app/adapters/` + `model-name` + `.js` file of the application.

  ```app/adapters/post.js
  import Adapter from '@ember-data/adapter';

  export default Adapter.extend({
    // ...Post-specific adapter code goes here
  });
  ```

  `Adapter` is an abstract base class that you should override in your
  application to customize it for your backend. The minimum set of methods
  that you should implement is:

    * `findRecord()`
    * `createRecord()`
    * `updateRecord()`
    * `deleteRecord()`
    * `findAll()`
    * `query()`

  To improve the network performance of your application, you can optimize
  your adapter by overriding these lower-level methods:

    * `findMany()`


  For an example of the implementation, see `RESTAdapter`, the
  included REST adapter.

  @class Adapter
  @namespace DS
  @extends EmberObject
*/

export default EmberObject.extend({
  /**
    If you would like your adapter to use a custom serializer you can
    set the `defaultSerializer` property to be the name of the custom
    serializer.

    Note the `defaultSerializer` serializer has a lower priority than
    a model specific serializer (i.e. `PostSerializer`) or the
    `application` serializer.

    ```app/adapters/django.js
    import Adapter from '@ember-data/adapter';

    export default Adapter.extend({
      defaultSerializer: 'django'
    });
    ```

    @property defaultSerializer
    @type {String}
  */
  defaultSerializer: '-default',

  /**
    The `findRecord()` method is invoked when the store is asked for a record that
    has not previously been loaded. In response to `findRecord()` being called, you
    should query your persistence layer for a record with the given ID. The `findRecord`
    method should return a promise that will resolve to a JavaScript object that will be
    normalized by the serializer.

    Here is an example of the `findRecord` implementation:

    ```app/adapters/application.js
    import Adapter from '@ember-data/adapter';
    import RSVP from 'RSVP';
    import $ from 'jquery';

    export default Adapter.extend({
      findRecord(store, type, id, snapshot) {
        return new RSVP.Promise(function(resolve, reject) {
          $.getJSON(`/${type.modelName}/${id}`).then(function(data) {
            resolve(data);
          }, function(jqXHR) {
            reject(jqXHR);
          });
        });
      }
    });
    ```

    @method findRecord
    @param {DS.Store} store
    @param {DS.Model} type
    @param {String} id
    @param {DS.Snapshot} snapshot
    @return {Promise} promise
  */
  findRecord: null,

  /**
    The `findAll()` method is used to retrieve all records for a given type.

    Example

    ```app/adapters/application.js
    import Adapter from '@ember-data/adapter';
    import RSVP from 'RSVP';
    import $ from 'jquery';

<<<<<<< HEAD
    export default Adapter.extend({
      findAll(store, type, sinceToken) {
        let query = { since: sinceToken };
=======
    export default DS.Adapter.extend({
      findAll(store, type) {
>>>>>>> cf7dab93

        return new RSVP.Promise(function(resolve, reject) {
          $.getJSON(`/${type.modelName}`).then(function(data) {
            resolve(data);
          }, function(jqXHR) {
            reject(jqXHR);
          });
        });
      }
    });
    ```

    @method findAll
    @param {DS.Store} store
    @param {DS.Model} type
    @param {undefined} neverSet a value is never provided to this argument
    @param {DS.SnapshotRecordArray} snapshotRecordArray
    @return {Promise} promise
  */
  findAll: null,

  /**
    This method is called when you call `query` on the store.

    Example

    ```app/adapters/application.js
    import Adapter from '@ember-data/adapter';
    import RSVP from 'RSVP';
    import $ from 'jquery';

    export default Adapter.extend({
      query(store, type, query) {
        return new RSVP.Promise(function(resolve, reject) {
          $.getJSON(`/${type.modelName}`, query).then(function(data) {
            resolve(data);
          }, function(jqXHR) {
            reject(jqXHR);
          });
        });
      }
    });
    ```

    @method query
    @param {DS.Store} store
    @param {DS.Model} type
    @param {Object} query
    @param {DS.AdapterPopulatedRecordArray} recordArray
    @return {Promise} promise
  */
  query: null,

  /**
    The `queryRecord()` method is invoked when the store is asked for a single
    record through a query object.

    In response to `queryRecord()` being called, you should always fetch fresh
    data. Once found, you can asynchronously call the store's `push()` method
    to push the record into the store.

    Here is an example `queryRecord` implementation:

    Example

    ```app/adapters/application.js
    import Adapter, { BuildURLMixin } from '@ember-data/adapter';
    import RSVP from 'RSVP';
    import $ from 'jquery';

    export default Adapter.extend(BuildURLMixin, {
      queryRecord(store, type, query) {
        return new RSVP.Promise(function(resolve, reject) {
          $.getJSON(`/${type.modelName}`, query).then(function(data) {
            resolve(data);
          }, function(jqXHR) {
            reject(jqXHR);
          });
        });
      }
    });
    ```

    @method queryRecord
    @param {DS.Store} store
    @param {subclass of DS.Model} type
    @param {Object} query
    @return {Promise} promise
  */
  queryRecord: null,

  /**
    If the globally unique IDs for your records should be generated on the client,
    implement the `generateIdForRecord()` method. This method will be invoked
    each time you create a new record, and the value returned from it will be
    assigned to the record's `primaryKey`.

    Most traditional REST-like HTTP APIs will not use this method. Instead, the ID
    of the record will be set by the server, and your adapter will update the store
    with the new ID when it calls `didCreateRecord()`. Only implement this method if
    you intend to generate record IDs on the client-side.

    The `generateIdForRecord()` method will be invoked with the requesting store as
    the first parameter and the newly created record as the second parameter:

    ```javascript
    import Adapter from '@ember-data/adapter';
    import { v4 } from 'uuid';

    export default Adapter.extend({
      generateIdForRecord(store, type, inputProperties) {
        return v4();
      }
    });
    ```

    @method generateIdForRecord
    @param {DS.Store} store
    @param {DS.Model} type   the Model class of the record
    @param {Object} inputProperties a hash of properties to set on the
      newly created record.
    @return {(String|Number)} id
  */
  generateIdForRecord: null,

  /**
    Proxies to the serializer's `serialize` method.

    Example

    ```app/adapters/application.js
    import Adapter from '@ember-data/adapter';

    export default Adapter.extend({
      createRecord(store, type, snapshot) {
        let data = this.serialize(snapshot, { includeId: true });
        let url = `/${type.modelName}`;

        // ...
      }
    });
    ```

    @method serialize
    @param {DS.Snapshot} snapshot
    @param {Object}   options
    @return {Object} serialized snapshot
  */
  serialize(snapshot, options) {
    return snapshot.serialize(options);
  },

  /**
    Implement this method in a subclass to handle the creation of
    new records.

    Serializes the record and sends it to the server.

    Example

    ```app/adapters/application.js
    import Adapter from '@ember-data/adapter';
    import { run } from '@ember/runloop';
    import RSVP from 'RSVP';
    import $ from 'jquery';

    export default Adapter.extend({
      createRecord(store, type, snapshot) {
        let data = this.serialize(snapshot, { includeId: true });

        return new RSVP.Promise(function(resolve, reject) {
          $.ajax({
            type: 'POST',
            url: `/${type.modelName}`,
            dataType: 'json',
            data: data
          }).then(function(data) {
            run(null, resolve, data);
          }, function(jqXHR) {
            jqXHR.then = null; // tame jQuery's ill mannered promises
            run(null, reject, jqXHR);
          });
        });
      }
    });
    ```

    @method createRecord
    @param {DS.Store} store
    @param {DS.Model} type   the Model class of the record
    @param {DS.Snapshot} snapshot
    @return {Promise} promise
  */
  createRecord: null,

  /**
    Implement this method in a subclass to handle the updating of
    a record.

    Serializes the record update and sends it to the server.

    The updateRecord method is expected to return a promise that will
    resolve with the serialized record. This allows the backend to
    inform the Ember Data store the current state of this record after
    the update. If it is not possible to return a serialized record
    the updateRecord promise can also resolve with `undefined` and the
    Ember Data store will assume all of the updates were successfully
    applied on the backend.

    Example

    ```app/adapters/application.js
    import Adapter from '@ember-data/adapter';
    import { run } from '@ember/runloop';
    import RSVP from 'RSVP';
    import $ from 'jquery';

    export default Adapter.extend({
      updateRecord(store, type, snapshot) {
        let data = this.serialize(snapshot, { includeId: true });
        let id = snapshot.id;

        return new RSVP.Promise(function(resolve, reject) {
          $.ajax({
            type: 'PUT',
            url: `/${type.modelName}/${id}`,
            dataType: 'json',
            data: data
          }).then(function(data) {
            run(null, resolve, data);
          }, function(jqXHR) {
            jqXHR.then = null; // tame jQuery's ill mannered promises
            run(null, reject, jqXHR);
          });
        });
      }
    });
    ```

    @method updateRecord
    @param {DS.Store} store
    @param {DS.Model} type   the Model class of the record
    @param {DS.Snapshot} snapshot
    @return {Promise} promise
  */
  updateRecord: null,

  /**
    Implement this method in a subclass to handle the deletion of
    a record.

    Sends a delete request for the record to the server.

    Example

    ```app/adapters/application.js
    import Adapter from '@ember-data/adapter';
    import { run } from '@ember/runloop';
    import RSVP from 'RSVP';
    import $ from 'jquery';

    export default Adapter.extend({
      deleteRecord(store, type, snapshot) {
        let data = this.serialize(snapshot, { includeId: true });
        let id = snapshot.id;

        return new RSVP.Promise(function(resolve, reject) {
          $.ajax({
            type: 'DELETE',
            url: `/${type.modelName}/${id}`,
            dataType: 'json',
            data: data
          }).then(function(data) {
            run(null, resolve, data);
          }, function(jqXHR) {
            jqXHR.then = null; // tame jQuery's ill mannered promises
            run(null, reject, jqXHR);
          });
        });
      }
    });
    ```

    @method deleteRecord
    @param {DS.Store} store
    @param {DS.Model} type   the Model class of the record
    @param {DS.Snapshot} snapshot
    @return {Promise} promise
  */
  deleteRecord: null,

  /**
    By default the store will try to coalesce all `fetchRecord` calls within the same runloop
    into as few requests as possible by calling groupRecordsForFindMany and passing it into a findMany call.
    You can opt out of this behaviour by either not implementing the findMany hook or by setting
    coalesceFindRequests to false.

    @property coalesceFindRequests
    @type {boolean}
  */
  coalesceFindRequests: true,

  /**
    The store will call `findMany` instead of multiple `findRecord`
    requests to find multiple records at once if coalesceFindRequests
    is true.

    ```app/adapters/application.js
    import Adapter from '@ember-data/adapter';
    import { run } from '@ember/runloop';
    import RSVP from 'RSVP';
    import $ from 'jquery';

    export default Adapter.extend({
      findMany(store, type, ids, snapshots) {
        return new RSVP.Promise(function(resolve, reject) {
          $.ajax({
            type: 'GET',
            url: `/${type.modelName}/`,
            dataType: 'json',
            data: { filter: { id: ids.join(',') } }
          }).then(function(data) {
            run(null, resolve, data);
          }, function(jqXHR) {
            jqXHR.then = null; // tame jQuery's ill mannered promises
            run(null, reject, jqXHR);
          });
        });
      }
    });
    ```

    @method findMany
    @param {DS.Store} store
    @param {DS.Model} type   the Model class of the records
    @param {Array}    ids
    @param {Array} snapshots
    @return {Promise} promise
  */
  findMany: null,

  /**
    Organize records into groups, each of which is to be passed to separate
    calls to `findMany`.

    For example, if your API has nested URLs that depend on the parent, you will
    want to group records by their parent.

    The default implementation returns the records as a single group.

    @method groupRecordsForFindMany
    @param {DS.Store} store
    @param {Array} snapshots
    @return {Array}  an array of arrays of records, each of which is to be
                      loaded separately by `findMany`.
  */
  groupRecordsForFindMany(store, snapshots) {
    return [snapshots];
  },

  /**
    This method is used by the store to determine if the store should
    reload a record from the adapter when a record is requested by
    `store.findRecord`.

    If this method returns `true`, the store will re-fetch a record from
    the adapter. If this method returns `false`, the store will resolve
    immediately using the cached record.

    For example, if you are building an events ticketing system, in which users
    can only reserve tickets for 20 minutes at a time, and want to ensure that
    in each route you have data that is no more than 20 minutes old you could
    write:

    ```javascript
    shouldReloadRecord(store, ticketSnapshot) {
      let lastAccessedAt = ticketSnapshot.attr('lastAccessedAt');
      let timeDiff = moment().diff(lastAccessedAt, 'minutes');

      if (timeDiff > 20) {
        return true;
      } else {
        return false;
      }
    }
    ```

    This method would ensure that whenever you do `store.findRecord('ticket',
    id)` you will always get a ticket that is no more than 20 minutes old. In
    case the cached version is more than 20 minutes old, `findRecord` will not
    resolve until you fetched the latest version.

    By default this hook returns `false`, as most UIs should not block user
    interactions while waiting on data update.

    Note that, with default settings, `shouldBackgroundReloadRecord` will always
    re-fetch the records in the background even if `shouldReloadRecord` returns
    `false`. You can override `shouldBackgroundReloadRecord` if this does not
    suit your use case.

    @since 1.13.0
    @method shouldReloadRecord
    @param {DS.Store} store
    @param {DS.Snapshot} snapshot
    @return {Boolean}
  */
  shouldReloadRecord(store, snapshot) {
    return false;
  },

  /**
    This method is used by the store to determine if the store should
    reload all records from the adapter when records are requested by
    `store.findAll`.

    If this method returns `true`, the store will re-fetch all records from
    the adapter. If this method returns `false`, the store will resolve
    immediately using the cached records.

    For example, if you are building an events ticketing system, in which users
    can only reserve tickets for 20 minutes at a time, and want to ensure that
    in each route you have data that is no more than 20 minutes old you could
    write:

    ```javascript
    shouldReloadAll(store, snapshotArray) {
      let snapshots = snapshotArray.snapshots();

      return snapshots.any((ticketSnapshot) => {
        let lastAccessedAt = ticketSnapshot.attr('lastAccessedAt');
        let timeDiff = moment().diff(lastAccessedAt, 'minutes');

        if (timeDiff > 20) {
          return true;
        } else {
          return false;
        }
      });
    }
    ```

    This method would ensure that whenever you do `store.findAll('ticket')` you
    will always get a list of tickets that are no more than 20 minutes old. In
    case a cached version is more than 20 minutes old, `findAll` will not
    resolve until you fetched the latest versions.

    By default, this method returns `true` if the passed `snapshotRecordArray`
    is empty (meaning that there are no records locally available yet),
    otherwise, it returns `false`.

    Note that, with default settings, `shouldBackgroundReloadAll` will always
    re-fetch all the records in the background even if `shouldReloadAll` returns
    `false`. You can override `shouldBackgroundReloadAll` if this does not suit
    your use case.

    @since 1.13.0
    @method shouldReloadAll
    @param {DS.Store} store
    @param {DS.SnapshotRecordArray} snapshotRecordArray
    @return {Boolean}
  */
  shouldReloadAll(store, snapshotRecordArray) {
    return !snapshotRecordArray.length;
  },

  /**
    This method is used by the store to determine if the store should
    reload a record after the `store.findRecord` method resolves a
    cached record.

    This method is *only* checked by the store when the store is
    returning a cached record.

    If this method returns `true` the store will re-fetch a record from
    the adapter.

    For example, if you do not want to fetch complex data over a mobile
    connection, or if the network is down, you can implement
    `shouldBackgroundReloadRecord` as follows:

    ```javascript
    shouldBackgroundReloadRecord(store, snapshot) {
      let { downlink, effectiveType } = navigator.connection;

      return downlink > 0 && effectiveType === '4g';
    }
    ```

    By default, this hook returns `true` so the data for the record is updated
    in the background.

    @since 1.13.0
    @method shouldBackgroundReloadRecord
    @param {DS.Store} store
    @param {DS.Snapshot} snapshot
    @return {Boolean}
  */
  shouldBackgroundReloadRecord(store, snapshot) {
    return true;
  },

  /**
    This method is used by the store to determine if the store should
    reload a record array after the `store.findAll` method resolves
    with a cached record array.

    This method is *only* checked by the store when the store is
    returning a cached record array.

    If this method returns `true` the store will re-fetch all records
    from the adapter.

    For example, if you do not want to fetch complex data over a mobile
    connection, or if the network is down, you can implement
    `shouldBackgroundReloadAll` as follows:

    ```javascript
    shouldBackgroundReloadAll(store, snapshotArray) {
      let { downlink, effectiveType } = navigator.connection;

      return downlink > 0 && effectiveType === '4g';
    }
    ```

    By default this method returns `true`, indicating that a background reload
    should always be triggered.

    @since 1.13.0
    @method shouldBackgroundReloadAll
    @param {DS.Store} store
    @param {DS.SnapshotRecordArray} snapshotRecordArray
    @return {Boolean}
  */
  shouldBackgroundReloadAll(store, snapshotRecordArray) {
    return true;
  },
});<|MERGE_RESOLUTION|>--- conflicted
+++ resolved
@@ -129,15 +129,8 @@
     import RSVP from 'RSVP';
     import $ from 'jquery';
 
-<<<<<<< HEAD
-    export default Adapter.extend({
-      findAll(store, type, sinceToken) {
-        let query = { since: sinceToken };
-=======
-    export default DS.Adapter.extend({
+    export default Adapter.extend({
       findAll(store, type) {
->>>>>>> cf7dab93
-
         return new RSVP.Promise(function(resolve, reject) {
           $.getJSON(`/${type.modelName}`).then(function(data) {
             resolve(data);
