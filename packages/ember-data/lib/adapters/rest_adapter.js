require("ember-data/core");
require('ember-data/system/adapter');
require('ember-data/serializers/rest_serializer');
/*global jQuery*/

/**
  @module data
  @submodule data-adapters
*/

var get = Ember.get, set = Ember.set;

/**
  The REST adapter allows your store to communicate with an HTTP server by
  transmitting JSON via XHR. Most Ember.js apps that consume a JSON API
  should use the REST adapter.

  This adapter is designed around the idea that the JSON exchanged with
  the server should be conventional.

  ## JSON Structure

  The REST adapter expects the JSON returned from your server to follow
  these conventions.

  ### Object Root

  The JSON payload should be an object that contains the record inside a
  root property. For example, in response to a `GET` request for
  `/posts/1`, the JSON should look like this:

  ```js
  {
    "post": {
      title: "I'm Running to Reform the W3C's Tag",
      author: "Yehuda Katz"
    }
  }
  ```

  ### Conventional Names

  Attribute names in your JSON payload should be the underscored versions of
  the attributes in your Ember.js models.

  For example, if you have a `Person` model:

  ```js
  App.Person = DS.Model.extend({
    firstName: DS.attr('string'),
    lastName: DS.attr('string'),
    occupation: DS.attr('string')
  });
  ```

  The JSON returned should look like this:

  ```js
  {
    "person": {
      "first_name": "Barack",
      "last_name": "Obama",
      "occupation": "President"
    }
  }
  ```

  @class RESTAdapter
  @constructor
  @namespace DS
  @extends DS.Adapter
*/
DS.RESTAdapter = DS.Adapter.extend({
  namespace: null,
  bulkCommit: false,
  since: 'since',

  serializer: DS.RESTSerializer,

  init: function() {
    this._super.apply(this, arguments);
  },

  shouldSave: function(record) {
    var reference = get(record, '_reference');

    return !reference.parent;
  },

  dirtyRecordsForRecordChange: function(dirtySet, record) {
    this._dirtyTree(dirtySet, record);
  },

  dirtyRecordsForHasManyChange: function(dirtySet, record, relationship) {
    var embeddedType = get(this, 'serializer').embeddedType(record.constructor, relationship.secondRecordName);

    if (embeddedType === 'always') {
      relationship.childReference.parent = relationship.parentReference;
      this._dirtyTree(dirtySet, record);
    }
  },

  _dirtyTree: function(dirtySet, record) {
    dirtySet.add(record);

    get(this, 'serializer').eachEmbeddedRecord(record, function(embeddedRecord, embeddedType) {
      if (embeddedType !== 'always') { return; }
      if (dirtySet.has(embeddedRecord)) { return; }
      this._dirtyTree(dirtySet, embeddedRecord);
    }, this);

    var reference = record.get('_reference');

    if (reference.parent) {
      var store = get(record, 'store');
      var parent = store.recordForReference(reference.parent);
      this._dirtyTree(dirtySet, parent);
    }
  },

  createRecord: function(store, type, record) {
    var root = this.rootForType(type);
    var adapter = this;
    var data = {};

    data[root] = this.serialize(record, { includeId: true });

    return this.ajax(this.buildURL(root), "POST", {
      data: data
    }).then(function(json){
      Ember.run(adapter, 'didCreateRecord', store, type, record, json);
    }, function(xhr) {
      adapter.didError(store, type, record, xhr);
      throw xhr;
    });
  },

  createRecords: function(store, type, records) {
    var adapter = this;

    if (get(this, 'bulkCommit') === false) {
      return this._super(store, type, records);
    }

    var root = this.rootForType(type),
        plural = this.pluralize(root);

    var data = {};
    data[plural] = [];
    records.forEach(function(record) {
      data[plural].push(this.serialize(record, { includeId: true }));
    }, this);

    return this.ajax(this.buildURL(root), "POST", {
      data: data
    }).then(function(json) {
      Ember.run(adapter, 'didCreateRecords', store, type, records, json);
    });
  },

  updateRecord: function(store, type, record) {
    var id, root, adapter, data;

    id = get(record, 'id');
    root = this.rootForType(type);
    adapter = this;

    data = {};
    data[root] = this.serialize(record);

    return this.ajax(this.buildURL(root, id), "PUT",{
      data: data
    }).then(function(json){
      Ember.run(adapter, 'didUpdateRecord', store, type, record, json);
    }, function(xhr) {
      adapter.didError(store, type, record, xhr);
      throw xhr;
    });
  },

  updateRecords: function(store, type, records) {
    var root, plural, adapter, data;

    if (get(this, 'bulkCommit') === false) {
      return this._super(store, type, records);
    }

    root = this.rootForType(type);
    plural = this.pluralize(root);
    adapter = this;

    data = {};

    data[plural] = [];

    records.forEach(function(record) {
      data[plural].push(this.serialize(record, { includeId: true }));
    }, this);

    return this.ajax(this.buildURL(root, "bulk"), "PUT", {
      data: data
    }).then(function(json) {
      Ember.run(adapter, 'didUpdateRecords', store, type, records, json);
    });
  },

  deleteRecord: function(store, type, record) {
    var id, root, adapter;

    id = get(record, 'id');
    root = this.rootForType(type);
    adapter = this;

    return this.ajax(this.buildURL(root, id), "DELETE").then(function(json){
      Ember.run(adapter, 'didDeleteRecord', store, type, record, json);
    }, function(xhr){
      adapter.didError(store, type, record, xhr);
      throw xhr;
    });
  },

  deleteRecords: function(store, type, records) {
    var root, plural, serializer, adapter, data;

    if (get(this, 'bulkCommit') === false) {
      return this._super(store, type, records);
    }

    root = this.rootForType(type),
    plural = this.pluralize(root),
    serializer = get(this, 'serializer'),
    adapter = this;

    data = {};

    data[plural] = [];
    records.forEach(function(record) {
      data[plural].push(serializer.serializeId( get(record, 'id') ));
    });

    return this.ajax(this.buildURL(root, 'bulk'), "DELETE", { data: data }).then(function(json){
      Ember.run(adapter, 'didDeleteRecords', store, type, records, json);
    });
  },

  find: function(store, type, id) {
    var root = this.rootForType(type), adapter = this;

    return this.ajax(this.buildURL(root, id), "GET").then(function(json){
      return Ember.run(adapter,'didFindRecord', store, type, json, id);
    });
  },

  findAll: function(store, type, since) {
    var root, adapter;

    root = this.rootForType(type);
    adapter = this;

    return this.ajax(this.buildURL(root), "GET",{
      data: this.sinceQuery(since)
    }).then(function(json) {
      Ember.run(adapter,'didFindAll', store, type, json);
    });
  },

  findQuery: function(store, type, query, recordArray) {
    var root = this.rootForType(type),
    adapter = this;

    return this.ajax(this.buildURL(root), "GET", {
      data: query
    }).then(function(json){
      Ember.run(adapter, function(){
        this.didFindQuery(store, type, json, recordArray);
      });
    });
  },

  findMany: function(store, type, ids, owner) {
    var root = this.rootForType(type),
    adapter = this;

    ids = this.serializeIds(ids);

    return this.ajax(this.buildURL(root), "GET", {
      data: {ids: ids}
    }).then(function(json) {
      return Ember.run(adapter,'didFindMany', store, type, json);
    });
  },

  /**
    @private

    This method serializes a list of IDs using `serializeId`

    @returns {Array} an array of serialized IDs
  */
  serializeIds: function(ids) {
    var serializer = get(this, 'serializer');

    return Ember.EnumerableUtils.map(ids, function(id) {
      return serializer.serializeId(id);
    });
  },

  didError: function(store, type, record, xhr) {
    if (xhr.status === 422) {
      var json = JSON.parse(xhr.responseText),
          serializer = get(this, 'serializer'),
          errors = serializer.extractValidationErrors(type, json);

      store.recordWasInvalid(record, errors);
    } else {
      this._super.apply(this, arguments);
    }
  },

  ajax: function(url, type, hash) {
<<<<<<< HEAD
    try {
      hash.url = url;
      hash.type = type;
      hash.dataType = 'json';
      hash.contentType = 'application/json; charset=utf-8';
      hash.context = this;

      if (hash.data && type !== 'GET') {
        hash.data = JSON.stringify(hash.data);
      }
=======
    hash.url = url;
    hash.type = type;
    hash.dataType = 'json';
    hash.context = this;

    if (hash.data && type !== 'GET') {
      hash.contentType = 'application/json; charset=utf-8';
      hash.data = JSON.stringify(hash.data);
    }
>>>>>>> f8cb7144

      return Ember.RSVP.resolve(jQuery.ajax(hash));
    } catch (error) {
      return Ember.RSVP.resolve(error);
    }
  },

  url: "",

  rootForType: function(type) {
    var serializer = get(this, 'serializer');
    return serializer.rootForType(type);
  },

  pluralize: function(string) {
    var serializer = get(this, 'serializer');
    return serializer.pluralize(string);
  },

  buildURL: function(record, suffix) {
    var url = [this.url];

    Ember.assert("Namespace URL (" + this.namespace + ") must not start with slash", !this.namespace || this.namespace.toString().charAt(0) !== "/");
    Ember.assert("Record URL (" + record + ") must not start with slash", !record || record.toString().charAt(0) !== "/");
    Ember.assert("URL suffix (" + suffix + ") must not start with slash", !suffix || suffix.toString().charAt(0) !== "/");

    if (!Ember.isNone(this.namespace)) {
      url.push(this.namespace);
    }

    url.push(this.pluralize(record));
    if (suffix !== undefined) {
      url.push(suffix);
    }

    return url.join("/");
  },

  sinceQuery: function(since) {
    var query = {};
    query[get(this, 'since')] = since;
    return since ? query : null;
  }
});<|MERGE_RESOLUTION|>--- conflicted
+++ resolved
@@ -318,28 +318,16 @@
   },
 
   ajax: function(url, type, hash) {
-<<<<<<< HEAD
     try {
       hash.url = url;
       hash.type = type;
       hash.dataType = 'json';
-      hash.contentType = 'application/json; charset=utf-8';
       hash.context = this;
 
       if (hash.data && type !== 'GET') {
+        hash.contentType = 'application/json; charset=utf-8';
         hash.data = JSON.stringify(hash.data);
       }
-=======
-    hash.url = url;
-    hash.type = type;
-    hash.dataType = 'json';
-    hash.context = this;
-
-    if (hash.data && type !== 'GET') {
-      hash.contentType = 'application/json; charset=utf-8';
-      hash.data = JSON.stringify(hash.data);
-    }
->>>>>>> f8cb7144
 
       return Ember.RSVP.resolve(jQuery.ajax(hash));
     } catch (error) {
