--- conflicted
+++ resolved
@@ -37,10 +37,10 @@
     });
   },
 
-<<<<<<< HEAD
   recordWasInvalid: function(store, type, record, json) {
     store.recordWasInvalid(record, json); 
-=======
+  },
+
   didSaveRecord: function(store, record, hash) {
     record.eachAssociation(function(name, meta) {
       if (meta.kind === 'belongsTo') {
@@ -57,8 +57,6 @@
     records.forEach(function(record) {
       this.didSaveRecord(store, record, array && array[i++]);
     }, this);
->>>>>>> 37693ce3
-  },
 
   didCreateRecord: function(store, type, record, json) {
     var root = this.rootForType(type);
