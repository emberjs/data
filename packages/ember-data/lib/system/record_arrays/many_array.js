require("ember-data/system/record_arrays/record_array");

var get = Ember.get, set = Ember.set;

/**
  A ManyArray is a RecordArray that represents the contents of a has-many
  association.

  The ManyArray is instantiated lazily the first time the association is
  requested.

  ### Inverses

  Often, the associations in Ember Data applications will have
  an inverse. For example, imagine the following models are
  defined:

      App.Post = DS.Model.extend({
        comments: DS.hasMany('App.Comment')
      });

      App.Comment = DS.Model.extend({
        post: DS.belongsTo('App.Post')
      });

  If you created a new instance of `App.Post` and added
  a `App.Comment` record to its `comments` has-many
  association, you would expect the comment's `post`
  property to be set to the post that contained
  the has-many.

  We call the record to which an association belongs the
  association's _owner_.
*/
DS.ManyArray = DS.RecordArray.extend({
  init: function() {
    this._super.apply(this, arguments);
    this._changesToSync = Ember.OrderedSet.create();
  },

  /**
    @private

    The record to which this association belongs.

    @property {DS.Model}
  */
  owner: null,

  // LOADING STATE

  isLoaded: false,

  loadingRecordsCount: function(count) {
    this.loadingRecordsCount = count;
  },

  loadedRecord: function() {
    this.loadingRecordsCount--;
    if (this.loadingRecordsCount === 0) {
      set(this, 'isLoaded', true);
      this.trigger('didLoad');
    }
  },

  fetch: function() {
    var references = get(this, 'content'),
        store = get(this, 'store'),
        type = get(this, 'type');

    store.fetchUnloadedReferences(type, references);
  },

  // Overrides Ember.Array's replace method to implement
  replaceContent: function(index, removed, added) {
    // Map the array of record objects into an array of  client ids.
    added = added.map(function(record) {
      Ember.assert("You can only add records of " + (get(this, 'type') && get(this, 'type').toString()) + " to this association.", !get(this, 'type') || (get(this, 'type') === record.constructor));
      return get(record, 'reference');
    }, this);

    this._super(index, removed, added);
  },

  arrangedContentDidChange: function() {
    this.fetch();
  },

  arrayContentWillChange: function(index, removed, added) {
    var owner = get(this, 'owner'),
        name = get(this, 'name');

    if (!owner._suspendedAssociations) {
      // This code is the first half of code that continues inside
      // of arrayContentDidChange. It gets or creates a change from
      // the child object, adds the current owner as the old
      // parent if this is the first time the object was removed
      // from a ManyArray, and sets `newParent` to null.
      //
      // Later, if the object is added to another ManyArray,
      // the `arrayContentDidChange` will set `newParent` on
      // the change.
      for (var i=index; i<index+removed; i++) {
        var reference = get(this, 'content').objectAt(i);
        //var record = this.objectAt(i);
        //if (!record) { continue; }
<<<<<<< HEAD

        var change = DS.OneToManyChange.forChildAndParent(reference.clientId, get(this, 'store'), {
=======
        
        var change = DS.OneToManyChange.createChange(clientId, get(this, 'store'), {
>>>>>>> 7951756c
          parentType: owner.constructor,
          hasManyName: name,
          parentClientId: owner.get('clientId'),
          changeType: "remove"
        });
        change.hasManyName = name;

        if (change.oldParent === undefined) { change.oldParent = get(owner, 'clientId'); }
        change.newParent = null;
        this._changesToSync.add(change);
      }
    }

    return this._super.apply(this, arguments);
  },

  arrayContentDidChange: function(index, removed, added) {
    this._super.apply(this, arguments);

    var owner = get(this, 'owner'),
        name = get(this, 'name'),
        store = get(this, 'store');

    if (!owner._suspendedAssociations) {
      // This code is the second half of code that started in
      // `arrayContentWillChange`. It gets or creates a change
      // from the child object, and adds the current owner as
      // the new parent.
      for (var i=index; i<index+added; i++) {
        var reference = get(this, 'content').objectAt(i);

<<<<<<< HEAD
        var change = DS.OneToManyChange.forChildAndParent(reference.clientId, get(this, 'store'), {
=======
        var change = DS.OneToManyChange.createChange(clientId, store, {
>>>>>>> 7951756c
          parentType: owner.constructor,
          hasManyName: name,
          parentClientId: owner.get('clientId'),
          changeType: "add"
        });
        change.hasManyName = name;

        // The oldParent will be looked up in `sync` if it
        // was not set by `belongsToWillChange`.
        change.newParent = get(owner, 'clientId');
        this._changesToSync.add(change);
      }

      // We wait until the array has finished being
      // mutated before syncing the OneToManyChanges created
      // in arrayContentWillChange, so that the array
      // membership test in the sync() logic operates
      // on the final results.
      this._changesToSync.forEach(function(change) {
        change.sync();
      });
      DS.OneToManyChange.ensureSameTransaction(this._changesToSync, store);
      this._changesToSync.clear();
    }
  },

  // Create a child record within the owner
  createRecord: function(hash, transaction) {
    var owner = get(this, 'owner'),
        store = get(owner, 'store'),
        type = get(this, 'type'),
        record;

    transaction = transaction || get(owner, 'transaction');

    record = store.createRecord.call(store, type, hash, transaction);
    this.pushObject(record);

    return record;
  },

  /**
    METHODS FOR USE BY INVERSE RELATIONSHIPS
    ========================================

    These methods exists so that belongsTo relationships can
    set their inverses without causing an infinite loop.

    This creates two APIs:

    * the normal enumerable API, which is used by clients
      of the `ManyArray` and triggers a change to inverse
      `belongsTo` relationships.
    * `removeFromContent` and `addToContent`, which are
      used by inverse relationships and do not trigger a
      change to `belongsTo` relationships.

    Unlike the normal `addObject` and `removeObject` APIs,
    these APIs manipulate the `content` array without
    triggering side-effects.
  */

  /** @private */
  removeFromContent: function(record) {
    get(this, 'content').removeObject(get(record, 'reference'));
  },

  /** @private */
  addToContent: function(record) {
    get(this, 'content').addObject(get(record, 'reference'));
  }
});<|MERGE_RESOLUTION|>--- conflicted
+++ resolved
@@ -104,13 +104,8 @@
         var reference = get(this, 'content').objectAt(i);
         //var record = this.objectAt(i);
         //if (!record) { continue; }
-<<<<<<< HEAD
-
-        var change = DS.OneToManyChange.forChildAndParent(reference.clientId, get(this, 'store'), {
-=======
-        
-        var change = DS.OneToManyChange.createChange(clientId, get(this, 'store'), {
->>>>>>> 7951756c
+
+        var change = DS.OneToManyChange.createChange(reference.clientId, get(this, 'store'), {
           parentType: owner.constructor,
           hasManyName: name,
           parentClientId: owner.get('clientId'),
@@ -142,11 +137,7 @@
       for (var i=index; i<index+added; i++) {
         var reference = get(this, 'content').objectAt(i);
 
-<<<<<<< HEAD
-        var change = DS.OneToManyChange.forChildAndParent(reference.clientId, get(this, 'store'), {
-=======
-        var change = DS.OneToManyChange.createChange(clientId, store, {
->>>>>>> 7951756c
+        var change = DS.OneToManyChange.createChange(reference.clientId, store, {
           parentType: owner.constructor,
           hasManyName: name,
           parentClientId: owner.get('clientId'),
