import RecordArray from "./record_array";
import {RelationshipChange} from "../changes";

/**
  @module ember-data
*/

var get = Ember.get, set = Ember.set;
var map = Ember.EnumerableUtils.map;

function sync(change) {
  change.sync();
}

/**
  A `ManyArray` is a `RecordArray` that represents the contents of a has-many
  relationship.

  The `ManyArray` is instantiated lazily the first time the relationship is
  requested.

  ### Inverses

  Often, the relationships in Ember Data applications will have
  an inverse. For example, imagine the following models are
  defined:

  ```javascript
  App.Post = DS.Model.extend({
    comments: DS.hasMany('comment')
  });

  App.Comment = DS.Model.extend({
    post: DS.belongsTo('post')
  });
  ```

  If you created a new instance of `App.Post` and added
  a `App.Comment` record to its `comments` has-many
  relationship, you would expect the comment's `post`
  property to be set to the post that contained
  the has-many.

  We call the record to which a relationship belongs the
  relationship's _owner_.

  @class ManyArray
  @namespace DS
  @extends DS.RecordArray
*/
var ManyArray = RecordArray.extend({
  init: function() {
    this._super.apply(this, arguments);
  },

  /**
    The property name of the relationship

    @property {String} name
    @private
  */
  name: null,

  /**
    The record to which this relationship belongs.

    @property {DS.Model} owner
    @private
  */
  owner: null,


  /**
    The relationship which manages this array.

    @property {DS.Model} owner
    @private
  */
  relationship: null,

  /**
    `true` if the relationship is polymorphic, `false` otherwise.

    @property {Boolean} isPolymorphic
    @private
  */
  isPolymorphic: false,

  /**
    @method loadingRecordsCount
    @param {Number} count
    @private
  */
  loadingRecordsCount: function(count) {
    this.loadingRecordsCount = count;
  },


  replaceContent: function(idx, amt, objects){
    var records;
    if (amt > 0){
      records = get(this, 'content').slice(idx, idx+amt);
      this.get('relationship').removeRecords(records);
    }
    if (objects){
      this.get('relationship').addRecords(objects);
    }
  },

  /**
    @method loadedRecord
    @private
  */
  loadedRecord: function() {
    this.loadingRecordsCount--;
    if (this.loadingRecordsCount === 0) {
      set(this, 'isLoaded', true);
      this.trigger('didLoad');
    }
  },

<<<<<<< HEAD
  /*
  arrangedContentWillChange: function(index, removed, added) {
    return this._super.apply(this, arguments);
  },

  arrangedContentDidChange: function(index, removed, added) {
    var records = get(this, 'content').slice(index, index+added);
    this.get('relationship').addRecords(records);
    //this._super.apply(this, arguments);
=======
  /**
    @method fetch
    @private
  */
  fetch: function() {
    var records = get(this, 'content'),
        store = get(this, 'store'),
        owner = get(this, 'owner'),
        resolver = Ember.RSVP.defer("DS: ManyArray#fetch " + get(this, 'type'));

    var unloadedRecords = records.filterProperty('isEmpty', true);
    store.fetchMany(unloadedRecords, owner, resolver);
  },

  // Overrides Ember.Array's replace method to implement
  replaceContent: function(index, removed, added) {
    // Map the array of record objects into an array of  client ids.
    added = map(added, function(record) {
      Ember.assert("You cannot add '" + record.constructor.typeKey + "' records to this relationship (only '" + this.type.typeKey + "' allowed)", !this.type || record instanceof this.type);
      return record;
    }, this);

    this._super(index, removed, added);
  },

  arrangedContentDidChange: function() {
    Ember.run.once(this, 'fetch');
  },

  arrayContentWillChange: function(index, removed, added) {
    var owner = get(this, 'owner'),
        name = get(this, 'name');

    if (!owner._suspendedRelationships) {
      // This code is the first half of code that continues inside
      // of arrayContentDidChange. It gets or creates a change from
      // the child object, adds the current owner as the old
      // parent if this is the first time the object was removed
      // from a ManyArray, and sets `newParent` to null.
      //
      // Later, if the object is added to another ManyArray,
      // the `arrayContentDidChange` will set `newParent` on
      // the change.
      for (var i=index; i<index+removed; i++) {
        var record = get(this, 'content').objectAt(i);

        var change = RelationshipChange.createChange(owner, record, get(this, 'store'), {
          parentType: owner.constructor,
          changeType: "remove",
          kind: "hasMany",
          key: name
        });

        this._changesToSync.add(change);
      }
    }

    return this._super.apply(this, arguments);
  },

  arrayContentDidChange: function(index, removed, added) {
    this._super.apply(this, arguments);

    var owner = get(this, 'owner'),
        name = get(this, 'name'),
        store = get(this, 'store');

    if (!owner._suspendedRelationships) {
      // This code is the second half of code that started in
      // `arrayContentWillChange`. It gets or creates a change
      // from the child object, and adds the current owner as
      // the new parent.
      for (var i=index; i<index+added; i++) {
        var record = get(this, 'content').objectAt(i);

        var change = RelationshipChange.createChange(owner, record, store, {
          parentType: owner.constructor,
          changeType: "add",
          kind:"hasMany",
          key: name
        });
        change.hasManyName = name;

        this._changesToSync.add(change);
      }

      // We wait until the array has finished being
      // mutated before syncing the OneToManyChanges created
      // in arrayContentWillChange, so that the array
      // membership test in the sync() logic operates
      // on the final results.
      this._changesToSync.forEach(sync);

      this._changesToSync.clear();
    }
>>>>>>> f2bbfde2
  },
  */

  /**
    Create a child record within the owner

    @method createRecord
    @private
    @param {Object} hash
    @return {DS.Model} record
  */
  createRecord: function(hash) {
    var owner = get(this, 'owner'),
        store = get(owner, 'store'),
        type = get(this, 'type'),
        record;

    Ember.assert("You cannot add '" + type.typeKey + "' records to this polymorphic relationship.", !get(this, 'isPolymorphic'));

    record = store.createRecord.call(store, type, hash);
    this.pushObject(record);

    return record;
  }
});

export default ManyArray;<|MERGE_RESOLUTION|>--- conflicted
+++ resolved
@@ -119,7 +119,6 @@
     }
   },
 
-<<<<<<< HEAD
   /*
   arrangedContentWillChange: function(index, removed, added) {
     return this._super.apply(this, arguments);
@@ -129,7 +128,6 @@
     var records = get(this, 'content').slice(index, index+added);
     this.get('relationship').addRecords(records);
     //this._super.apply(this, arguments);
-=======
   /**
     @method fetch
     @private
@@ -142,17 +140,6 @@
 
     var unloadedRecords = records.filterProperty('isEmpty', true);
     store.fetchMany(unloadedRecords, owner, resolver);
-  },
-
-  // Overrides Ember.Array's replace method to implement
-  replaceContent: function(index, removed, added) {
-    // Map the array of record objects into an array of  client ids.
-    added = map(added, function(record) {
-      Ember.assert("You cannot add '" + record.constructor.typeKey + "' records to this relationship (only '" + this.type.typeKey + "' allowed)", !this.type || record instanceof this.type);
-      return record;
-    }, this);
-
-    this._super(index, removed, added);
   },
 
   arrangedContentDidChange: function() {
@@ -225,9 +212,7 @@
 
       this._changesToSync.clear();
     }
->>>>>>> f2bbfde2
-  },
-  */
+  },
 
   /**
     Create a child record within the owner
