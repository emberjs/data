var get = Ember.get, set = Ember.set;
var forEach = Ember.EnumerableUtils.forEach;
var removeObject = Ember.EnumerableUtils.removeObject;

DS.RelationshipChange = function(options) {
  this.parentReference = options.parentReference;
  this.childReference = options.childReference;
  this.firstRecordReference = options.firstRecordReference;
  this.firstRecordKind = options.firstRecordKind;
  this.firstRecordName = options.firstRecordName;
  this.secondRecordReference = options.secondRecordReference;
  this.secondRecordKind = options.secondRecordKind;
  this.secondRecordName = options.secondRecordName;
  this.changeType = options.changeType;
  this.store = options.store;
  this.shouldSync = options.shouldSync;

  this.committed = {};
};

DS.RelationshipChangeAdd = function(options){
  DS.RelationshipChange.call(this, options);
};

DS.RelationshipChangeRemove = function(options){
  DS.RelationshipChange.call(this, options);
};

/** @private */
DS.RelationshipChange.create = function(options) {
  return new DS.RelationshipChange(options);
};

/** @private */
DS.RelationshipChangeAdd.create = function(options) {
  return new DS.RelationshipChangeAdd(options);
};

/** @private */
DS.RelationshipChangeRemove.create = function(options) {
  return new DS.RelationshipChangeRemove(options);
};

DS.OneToManyChange = {};
DS.OneToNoneChange = {};
DS.ManyToNoneChange = {};
DS.OneToOneChange = {};
DS.ManyToManyChange = {};

DS.RelationshipChange._createChange = function(options){
  if(options.changeType === "add"){
    return DS.RelationshipChangeAdd.create(options);
  }
  if(options.changeType === "remove"){
    return DS.RelationshipChangeRemove.create(options);
  }
};


DS.RelationshipChange.determineRelationshipType = function(recordType, knownSide){
  var knownKey = knownSide.key, key, otherKind;
  var knownKind = knownSide.kind;

  var inverse = recordType.inverseFor(knownKey);

  if (inverse){
    key = inverse.name;
    otherKind = inverse.kind;
  }

  if (!inverse){
    return knownKind === "belongsTo" ? "oneToNone" : "manyToNone";
  }
  else{
    if(otherKind === "belongsTo"){
      return knownKind === "belongsTo" ? "oneToOne" : "manyToOne";
    }
    else{
      return knownKind === "belongsTo" ? "oneToMany" : "manyToMany";
    }
  }

};

DS.RelationshipChange.createChange = function(firstRecordReference, secondRecordReference, store, options){
  // Get the type of the child based on the child's client ID
  var firstRecordType = firstRecordReference.type, changeType;
  changeType = DS.RelationshipChange.determineRelationshipType(firstRecordType, options);
  if (changeType === "oneToMany"){
    return DS.OneToManyChange.createChange(firstRecordReference, secondRecordReference, store, options);
  }
  else if (changeType === "manyToOne"){
    return DS.OneToManyChange.createChange(secondRecordReference, firstRecordReference, store, options);
  }
  else if (changeType === "oneToNone"){
    return DS.OneToNoneChange.createChange(firstRecordReference, secondRecordReference, store, options);
  }
  else if (changeType === "manyToNone"){
    return DS.ManyToNoneChange.createChange(firstRecordReference, secondRecordReference, store, options);
  }
  else if (changeType === "oneToOne"){
    return DS.OneToOneChange.createChange(firstRecordReference, secondRecordReference, store, options);
  }
  else if (changeType === "manyToMany"){
    return DS.ManyToManyChange.createChange(firstRecordReference, secondRecordReference, store, options);
  }
};

/** @private */
DS.OneToNoneChange.createChange = function(childReference, parentReference, store, options) {
  var key = options.key;
  var change = DS.RelationshipChange._createChange({
      parentReference: parentReference,
      childReference: childReference,
      firstRecordReference: childReference,
      secondRecordReference: parentReference,
      store: store,
      changeType: options.changeType,
      firstRecordName: key,
      firstRecordKind: "belongsTo",
      shouldSync: false
  });

  store.addRelationshipChangeFor(childReference, key, parentReference, null, change);

  return change;
};

/** @private */
DS.ManyToNoneChange.createChange = function(childReference, parentReference, store, options) {
  var key = options.key;
  var change = DS.RelationshipChange._createChange({
      parentReference: childReference,
      childReference: parentReference,
      firstRecordReference: parentReference,
      secondRecordReference: childReference,
      store: store,
      changeType: options.changeType,
      secondRecordName: options.key,
      secondRecordKind: "hasMany",
      shouldSync: false
  });

  store.addRelationshipChangeFor(childReference, key, parentReference, null, change);
  return change;
};


/** @private */
DS.ManyToManyChange.createChange = function(childReference, parentReference, store, options) {
  // If the name of the belongsTo side of the relationship is specified,
  // use that
  // If the type of the parent is specified, look it up on the child's type
  // definition.
  var key = options.key;

  var change = DS.RelationshipChange._createChange({
      parentReference: parentReference,
      childReference: childReference,
      firstRecordReference: childReference,
      secondRecordReference: parentReference,
      firstRecordKind: "hasMany",
      secondRecordKind: "hasMany",
      store: store,
      changeType: options.changeType,
      firstRecordName: key,
      shouldSync: true
  });

  store.addRelationshipChangeFor(childReference, key, parentReference, null, change);


  return change;
};

/** @private */
DS.OneToOneChange.createChange = function(childReference, parentReference, store, options) {
  var key;

  // If the name of the belongsTo side of the relationship is specified,
  // use that
  // If the type of the parent is specified, look it up on the child's type
  // definition.
  if (options.parentType) {
    key = options.parentType.inverseFor(options.key).name;
  } else if (options.key) {
    key = options.key;
  } else {
    Ember.assert("You must pass either a parentType or belongsToName option to OneToManyChange.forChildAndParent", false);
  }

  var change = DS.RelationshipChange._createChange({
      parentReference: parentReference,
      childReference: childReference,
      firstRecordReference: childReference,
      secondRecordReference: parentReference,
      firstRecordKind: "belongsTo",
      secondRecordKind: "belongsTo",
      store: store,
      changeType: options.changeType,
      firstRecordName:  key,
      shouldSync: true
  });

  store.addRelationshipChangeFor(childReference, key, parentReference, null, change);


  return change;
};

DS.OneToOneChange.maintainInvariant = function(options, store, childReference, key){
  if (options.changeType === "add" && store.recordIsMaterialized(childReference)) {
    var child = store.recordForReference(childReference);
    var oldParent = get(child, key);
    if (oldParent){
      var correspondingChange = DS.OneToOneChange.createChange(childReference, oldParent.get('_reference'), store, {
          parentType: options.parentType,
          hasManyName: options.hasManyName,
          changeType: "remove",
          key: options.key
        });
      store.addRelationshipChangeFor(childReference, key, options.parentReference , null, correspondingChange);
     correspondingChange.sync();
    }
  }
};

/** @private */
DS.OneToManyChange.createChange = function(childReference, parentReference, store, options) {
  var key;

  // If the name of the belongsTo side of the relationship is specified,
  // use that
  // If the type of the parent is specified, look it up on the child's type
  // definition.
  if (options.parentType) {
    key = options.parentType.inverseFor(options.key).name;
    DS.OneToManyChange.maintainInvariant( options, store, childReference, key );
  } else if (options.key) {
    key = options.key;
  } else {
    Ember.assert("You must pass either a parentType or belongsToName option to OneToManyChange.forChildAndParent", false);
  }

  var change = DS.RelationshipChange._createChange({
      parentReference: parentReference,
      childReference: childReference,
      firstRecordReference: childReference,
      secondRecordReference: parentReference,
      firstRecordKind: "belongsTo",
      secondRecordKind: "hasMany",
      store: store,
      changeType: options.changeType,
      firstRecordName:  key,
      shouldSync: true
  });

  store.addRelationshipChangeFor(childReference, key, parentReference, change.getSecondRecordName(), change);


  return change;
};


DS.OneToManyChange.maintainInvariant = function(options, store, childReference, key){
  var child = childReference.record;

  if (options.changeType === "add" && child) {
    var oldParent = get(child, key);
    if (oldParent){
      var correspondingChange = DS.OneToManyChange.createChange(childReference, oldParent.get('_reference'), store, {
          parentType: options.parentType,
          hasManyName: options.hasManyName,
          changeType: "remove",
          key: options.key
        });
      store.addRelationshipChangeFor(childReference, key, options.parentReference, correspondingChange.getSecondRecordName(), correspondingChange);
      correspondingChange.sync();
    }
  }
};

DS.OneToManyChange.ensureSameTransaction = function(changes){
  var records = Ember.A();
  forEach(changes, function(change){
    records.addObject(change.getSecondRecord());
    records.addObject(change.getFirstRecord());
  });

  return DS.Transaction.ensureSameTransaction(records);
};

DS.RelationshipChange.prototype = {

  getSecondRecordName: function() {
    var name = this.secondRecordName, parent;

    if (!name) {
      parent = this.secondRecordReference;
      if (!parent) { return; }

      var childType = this.firstRecordReference.type;
      var inverse = childType.inverseFor(this.firstRecordName);
      if (!inverse) {return; }
      this.secondRecordName = inverse.name;
    }

    return this.secondRecordName;
  },

  /**
    Get the name of the relationship on the belongsTo side.

    @return {String}
  */
  getFirstRecordName: function() {
    var name = this.firstRecordName;
    return name;
  },

  /** @private */
  destroy: function() {
    var childReference = this.childReference,
        belongsToName = this.getFirstRecordName(),
        hasManyName = this.getSecondRecordName(),
        store = this.store;

<<<<<<< HEAD
      this.destroyed = true;

=======
    this.destroyed = true;
>>>>>>> f9cf4d92
    store.removeRelationshipChangeFor(childReference, belongsToName, this.parentReference, hasManyName, this.changeType);
  },

  /** @private */
  getByReference: function(reference) {
    var store = this.store;

    // return null or undefined if the original reference was null or undefined
    if (!reference) { return reference; }

    if (reference.record) {
      return reference.record;
    }
  },

  getSecondRecord: function(){
    return this.getByReference(this.secondRecordReference);
  },

  /** @private */
  getFirstRecord: function() {
    return this.getByReference(this.firstRecordReference);
  },

  /**
    @private

    Make sure that all three parts of the relationship change are part of
    the same transaction. If any of the three records is clean and in the
    default transaction, and the rest are in a different transaction, move
    them all into that transaction.
  */
  ensureSameTransaction: function() {
    var child = this.getFirstRecord(),
      parentRecord = this.getSecondRecord();

    var transaction = DS.Transaction.ensureSameTransaction([child, parentRecord]);

    this.transaction = transaction;
    return transaction;
  },

  callChangeEvents: function(){
    var child = this.getFirstRecord(),
        parentRecord = this.getSecondRecord();

    var dirtySet = new Ember.OrderedSet();

    // TODO: This implementation causes a race condition in key-value
    // stores. The fix involves buffering changes that happen while
    // a record is loading. A similar fix is required for other parts
    // of ember-data, and should be done as new infrastructure, not
    // a one-off hack. [tomhuda]
    if (this.secondRecordName && parentRecord && get(parentRecord, 'isLoaded')) {
      this.store.recordHasManyDidChange(dirtySet, parentRecord, this);
    }

    if (this.firstRecordName && child) {
      this.store.recordBelongsToDidChange(dirtySet, child, this);
    }

    dirtySet.forEach(function(record) {
      record.adapterDidDirty();
    });
  },

  coalesce: function(){
    var relationshipPairs = this.store.relationshipChangePairsFor(this.firstRecordReference);
    forEach(relationshipPairs, function(pair){
      var addedChange = pair["add"];
      var removedChange = pair["remove"];
      if(addedChange && removedChange) {
        addedChange.destroy();
        removedChange.destroy();
      }
    });
  }
};

DS.RelationshipChangeAdd.prototype = Ember.create(DS.RelationshipChange.create({}));
DS.RelationshipChangeRemove.prototype = Ember.create(DS.RelationshipChange.create({}));

DS.RelationshipChangeAdd.prototype.changeType = "add";
DS.RelationshipChangeAdd.prototype.sync = function() {
  this.ensureSameTransaction();
  this.callChangeEvents();

  if (this.shouldSync){
    this.syncModels();
  }

  this.coalesce();
};

DS.RelationshipChangeAdd.prototype.syncModels = function() {
  var secondRecordName = this.getSecondRecordName(),
      firstRecordName = this.getFirstRecordName(),
      firstRecord = this.getFirstRecord(),
      secondRecord = this.getSecondRecord();

  if (this.shouldSync && secondRecord && firstRecord) {
    if(this.secondRecordKind === "belongsTo"){
      secondRecord.suspendRelationshipObservers(function(){
        set(secondRecord, secondRecordName, firstRecord);
      });

     }
     else if(this.secondRecordKind === "hasMany"){
      secondRecord.suspendRelationshipObservers(function(){
        get(secondRecord, secondRecordName).addObject(firstRecord);
      });
    }
  }

  if (this.shouldSync && firstRecord && secondRecord && get(firstRecord, firstRecordName) !== secondRecord) {
    if(this.firstRecordKind === "belongsTo"){
      firstRecord.suspendRelationshipObservers(function(){
        set(firstRecord, firstRecordName, secondRecord);
      });
    }
    else if(this.firstRecordKind === "hasMany"){
      firstRecord.suspendRelationshipObservers(function(){
        get(firstRecord, firstRecordName).addObject(secondRecord);
      });
    }
  }
};

DS.RelationshipChangeAdd.prototype.syncHashes = function() {
  var secondRecordName = this.getSecondRecordName(),
      firstRecordName = this.getFirstRecordName(),
      firstRecord = this.getFirstRecord(),
      secondRecord = this.getSecondRecord();

  if (firstRecord && secondRecord) {
    var firstHash = get(firstRecord, '_data'),
        secondHash = get(secondRecord, '_data'),
        firstReference = get(firstRecord, '_reference'),
        secondReference = get(secondRecord, '_reference');

    if (this.secondRecordKind === "belongsTo") {
      set(secondHash, "belongsTo." + secondRecordName, firstReference);
    } else if(this.secondRecordKind === "hasMany") {
      if (! get(secondHash, "hasMany." + secondRecordName)){
        get(secondHash, "hasMany")[secondRecordName] = [firstReference];
      } else {
        get(secondHash, "hasMany." + secondRecordName).push(firstReference);
      }
    }
    if (this.firstRecordKind === "belongsTo") {
      set(firstHash, "belongsTo." + firstRecordName, secondReference);
    }
    else if(this.firstRecordKind === "hasMany") {
      if (! get(secondHash, "hasMany." + secondRecordName)){
        get(firstHash, "hasMany")[firstRecordName] = [secondReference];
      } else {
        get(firstHash, "hasMany." + firstRecordName).push(secondReference);
      }
    }
  }
};

DS.RelationshipChangeRemove.prototype.changeType = "remove";
DS.RelationshipChangeRemove.prototype.sync = function() {
  this.ensureSameTransaction();
  this.callChangeEvents();

  if (this.shouldSync) {
    this.syncModels();
  }

  this.coalesce();
};

DS.RelationshipChangeRemove.prototype.syncModels = function() {
  var secondRecordName = this.getSecondRecordName(),
      firstRecordName = this.getFirstRecordName(),
      firstRecord = this.getFirstRecord(),
      secondRecord = this.getSecondRecord();

  if (this.shouldSync && secondRecord && firstRecord) {
    if(this.secondRecordKind === "belongsTo") {
      secondRecord.suspendRelationshipObservers(function() {
        set(secondRecord, secondRecordName, null);
      });
     }
     else if(this.secondRecordKind === "hasMany") {
       secondRecord.suspendRelationshipObservers(function() {
        get(secondRecord, secondRecordName).removeObject(firstRecord);
      });
    }
  }

  if (this.shouldSync && firstRecord && get(firstRecord, firstRecordName)) {
    if(this.firstRecordKind === "belongsTo") {
      firstRecord.suspendRelationshipObservers(function() {
        set(firstRecord, firstRecordName, null);
      });
     }
     else if(this.firstRecordKind === "hasMany") {
       firstRecord.suspendRelationshipObservers(function() {
        get(firstRecord, firstRecordName).removeObject(secondRecord);
      });
    }
  }

};

DS.RelationshipChangeRemove.prototype.syncHashes = function() {
  var secondRecordName = this.getSecondRecordName(),
      firstRecordName = this.getFirstRecordName(),
      firstRecord = this.getFirstRecord(),
      secondRecord = this.getSecondRecord();

  if (firstRecord && secondRecord) {
    var firstHash = get(firstRecord, '_data'),
        secondHash = get(secondRecord, '_data'),
        firstReference = get(firstRecord, '_reference'),
        secondReference = get(secondRecord, '_reference');

    if (this.secondRecordKind === "belongsTo") {
      set(secondHash, "belongsTo." + secondRecordName, null);
    } else if(this.secondRecordKind === "hasMany") {
      removeObject(get(secondHash, "hasMany." + secondRecordName), firstReference);
    }
    if (this.firstRecordKind === "belongsTo") {
      set(firstHash, "belongsTo." + firstRecordName, null);
    }
    else if(this.firstRecordKind === "hasMany") {
      removeObject(get(firstHash, "hasMany." + firstRecordName), secondReference);
    }
  }
};
<|MERGE_RESOLUTION|>--- conflicted
+++ resolved
@@ -325,12 +325,7 @@
         hasManyName = this.getSecondRecordName(),
         store = this.store;
 
-<<<<<<< HEAD
-      this.destroyed = true;
-
-=======
     this.destroyed = true;
->>>>>>> f9cf4d92
     store.removeRelationshipChangeFor(childReference, belongsToName, this.parentReference, hasManyName, this.changeType);
   },
 
