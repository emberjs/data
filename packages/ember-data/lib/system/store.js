/*globals Ember*/
/*jshint eqnull:true*/

/**
  @module ember-data
*/

<<<<<<< HEAD
import normalizeModelName from "ember-data/system/normalize-type-key";
=======
import normalizeModelName from "ember-data/system/normalize-model-name";
>>>>>>> 22b05767
import {
  InvalidError,
  Adapter
} from "ember-data/system/adapter";
import {
  Map
} from "ember-data/system/map";

import {
  promiseArray,
  promiseObject
} from "ember-data/system/promise-proxies";

import {
  _bind,
  _guard,
  _objectIsAlive
} from "ember-data/system/store/common";

import {
  serializerForAdapter
} from "ember-data/system/store/serializers";

import {
  _find,
  _findMany,
  _findHasMany,
  _findBelongsTo,
  _findAll,
  _findQuery
} from "ember-data/system/store/finders";

import RecordArrayManager from "ember-data/system/record-array-manager";

import Model from "ember-data/system/model";
<<<<<<< HEAD
var Backburner = Ember.Backburner || Ember.__loader.require('backburner')['default'] || Ember.__loader.require('backburner')['Backburner'];
=======

//Stanley told me to do this
var Backburner = Ember.__loader.require('backburner')['default'] || Ember.__loader.require('backburner')['Backburner'];
>>>>>>> 22b05767

//Shim Backburner.join
if (!Backburner.prototype.join) {
  var isString = function(suspect) {
    return typeof suspect === 'string';
  };

  Backburner.prototype.join = function(/*target, method, args */) {
    var method, target;

    if (this.currentInstance) {
      var length = arguments.length;
      if (length === 1) {
        method = arguments[0];
        target = null;
      } else {
        target = arguments[0];
        method = arguments[1];
      }

      if (isString(method)) {
        method = target[method];
      }

      if (length === 1) {
        return method();
      } else if (length === 2) {
        return method.call(target);
      } else {
        var args = new Array(length - 2);
        for (var i =0, l = length - 2; i < l; i++) {
          args[i] = arguments[i + 2];
        }
        return method.apply(target, args);
      }
    } else {
      return this.run.apply(this, arguments);
    }
  };
}


var get = Ember.get;
var set = Ember.set;
var once = Ember.run.once;
var isNone = Ember.isNone;
var forEach = Ember.EnumerableUtils.forEach;
var indexOf = Ember.EnumerableUtils.indexOf;
var map = Ember.EnumerableUtils.map;
var Promise = Ember.RSVP.Promise;
var copy = Ember.copy;
var Store;

var Service = Ember.Service;
if (!Service) {
  Service = Ember.Object;
}

// Implementors Note:
//
//   The variables in this file are consistently named according to the following
//   scheme:
//
//   * +id+ means an identifier managed by an external source, provided inside
//     the data provided by that source. These are always coerced to be strings
//     before being used internally.
//   * +clientId+ means a transient numerical identifier generated at runtime by
//     the data store. It is important primarily because newly created objects may
//     not yet have an externally generated id.
//   * +reference+ means a record reference object, which holds metadata about a
//     record, even if it has not yet been fully materialized.
//   * +type+ means a subclass of DS.Model.

// Used by the store to normalize IDs entering the store.  Despite the fact
// that developers may provide IDs as numbers (e.g., `store.find(Person, 1)`),
// it is important that internally we use strings, since IDs may be serialized
// and lose type information.  For example, Ember's router may put a record's
// ID into the URL, and if we later try to deserialize that URL and find the
// corresponding record, we will not know if it is a string or a number.
function coerceId(id) {
  return id == null ? null : id+'';
}

/**
  The store contains all of the data for records loaded from the server.
  It is also responsible for creating instances of `DS.Model` that wrap
  the individual data for a record, so that they can be bound to in your
  Handlebars templates.

  Define your application's store like this:

  ```javascript
  MyApp.ApplicationStore = DS.Store.extend();
  ```

  Most Ember.js applications will only have a single `DS.Store` that is
  automatically created by their `Ember.Application`.

  You can retrieve models from the store in several ways. To retrieve a record
  for a specific id, use `DS.Store`'s `find()` method:

  ```javascript
  store.find('person', 123).then(function (person) {
  });
  ```

  By default, the store will talk to your backend using a standard
  REST mechanism. You can customize how the store talks to your
  backend by specifying a custom adapter:

  ```javascript
  MyApp.ApplicationAdapter = MyApp.CustomAdapter
  ```

  You can learn more about writing a custom adapter by reading the `DS.Adapter`
  documentation.

  ### Store createRecord() vs. push() vs. pushPayload()

  The store provides multiple ways to create new record objects. They have
  some subtle differences in their use which are detailed below:

  [createRecord](#method_createRecord) is used for creating new
  records on the client side. This will return a new record in the
  `created.uncommitted` state. In order to persist this record to the
  backend you will need to call `record.save()`.

  [push](#method_push) is used to notify Ember Data's store of new or
  updated records that exist in the backend. This will return a record
  in the `loaded.saved` state. The primary use-case for `store#push` is
  to notify Ember Data about record updates (full or partial) that happen
  outside of the normal adapter methods (for example
  [SSE](http://dev.w3.org/html5/eventsource/) or [Web
  Sockets](http://www.w3.org/TR/2009/WD-websockets-20091222/)).

  [pushPayload](#method_pushPayload) is a convenience wrapper for
  `store#push` that will deserialize payloads if the
  Serializer implements a `pushPayload` method.

  Note: When creating a new record using any of the above methods
  Ember Data will update `DS.RecordArray`s such as those returned by
  `store#all()`, `store#findAll()` or `store#filter()`. This means any
  data bindings or computed properties that depend on the RecordArray
  will automatically be synced to include the new or updated record
  values.

  @class Store
  @namespace DS
  @extends Ember.Service
*/
Store = Service.extend({

  /**
    @method init
    @private
  */
  init: function() {
    this._backburner = new Backburner(['normalizeRelationships', 'syncRelationships', 'finished']);
    // internal bookkeeping; not observable
    this.typeMaps = {};
    this.recordArrayManager = RecordArrayManager.create({
      store: this
    });
    this._pendingSave = [];
    this._containerCache = Ember.create(null);
    //Used to keep track of all the find requests that need to be coalesced
    this._pendingFetch = Map.create();
  },

  /**
    The adapter to use to communicate to a backend server or other persistence layer.

    This can be specified as an instance, class, or string.

    If you want to specify `App.CustomAdapter` as a string, do:

    ```js
    adapter: 'custom'
    ```

    @property adapter
    @default DS.RESTAdapter
    @type {DS.Adapter|String}
  */
  adapter: '-rest',

  /**
    Returns a JSON representation of the record using a custom
    type-specific serializer, if one exists.

    The available options are:

    * `includeId`: `true` if the record's ID should be included in
      the JSON representation

    @method serialize
    @private
    @param {DS.Model} record the record to serialize
    @param {Object} options an options hash
  */
  serialize: function(record, options) {
    var snapshot = record._createSnapshot();
    return this.serializerFor(snapshot.modelName).serialize(snapshot, options);
  },

  /**
    This property returns the adapter, after resolving a possible
    string key.

    If the supplied `adapter` was a class, or a String property
    path resolved to a class, this property will instantiate the
    class.

    This property is cacheable, so the same instance of a specified
    adapter class should be used for the lifetime of the store.

    @property defaultAdapter
    @private
    @return DS.Adapter
  */
  defaultAdapter: Ember.computed('adapter', function() {
    var adapter = get(this, 'adapter');

    Ember.assert('You tried to set `adapter` property to an instance of `DS.Adapter`, where it should be a name or a factory', !(adapter instanceof Adapter));

    if (typeof adapter === 'string') {
      adapter = this.container.lookup('adapter:' + adapter) || this.container.lookup('adapter:application') || this.container.lookup('adapter:-rest');
    }

    if (DS.Adapter.detect(adapter)) {
      adapter = adapter.create({
        container: this.container,
        store: this
      });
    }

    return adapter;
  }),

  // .....................
  // . CREATE NEW RECORD .
  // .....................

  /**
    Create a new record in the current store. The properties passed
    to this method are set on the newly created record.

    To create a new instance of `App.Post`:

    ```js
    store.createRecord('post', {
      title: "Rails is omakase"
    });
    ```

    @method createRecord
    @param {String} modelName
    @param {Object} properties a hash of properties to set on the
      newly created record.
    @return {DS.Model} record
  */
  createRecord: function(modelName, inputProperties) {
<<<<<<< HEAD
    Ember.assert('Passing classes to store methods has been removed. Please pass a dasherized string instead of '+ Ember.inspect(modelName), typeof modelName === 'string');
=======
>>>>>>> 22b05767
    var typeClass = this.modelFor(modelName);
    var properties = copy(inputProperties) || {};

    // If the passed properties do not include a primary key,
    // give the adapter an opportunity to generate one. Typically,
    // client-side ID generators will use something like uuid.js
    // to avoid conflicts.

    if (isNone(properties.id)) {
      properties.id = this._generateId(modelName, properties);
    }

    // Coerce ID to a string
    properties.id = coerceId(properties.id);

    var record = this.buildRecord(typeClass, properties.id);

    // Move the record out of its initial `empty` state into
    // the `loaded` state.
    record.loadedData();

    // Set the properties specified on the record.
    record.setProperties(properties);

    record.eachRelationship(function(key, descriptor) {
      record._relationships[key].setHasData(true);
    });

    return record;
  },

  /**
    If possible, this method asks the adapter to generate an ID for
    a newly created record.

    @method _generateId
    @private
    @param {String} modelName
    @param {Object} properties from the new record
    @return {String} if the adapter can generate one, an ID
  */
  _generateId: function(modelName, properties) {
    var adapter = this.adapterFor(modelName);

    if (adapter && adapter.generateIdForRecord) {
      return adapter.generateIdForRecord(this, modelName, properties);
    }

    return null;
  },

  // .................
  // . DELETE RECORD .
  // .................

  /**
    For symmetry, a record can be deleted via the store.

    Example

    ```javascript
    var post = store.createRecord('post', {
      title: "Rails is omakase"
    });

    store.deleteRecord(post);
    ```

    @method deleteRecord
    @param {DS.Model} record
  */
  deleteRecord: function(record) {
    record.deleteRecord();
  },

  /**
    For symmetry, a record can be unloaded via the store. Only
    non-dirty records can be unloaded.

    Example

    ```javascript
    store.find('post', 1).then(function(post) {
      store.unloadRecord(post);
    });
    ```

    @method unloadRecord
    @param {DS.Model} record
  */
  unloadRecord: function(record) {
    record.unloadRecord();
  },

  // ................
  // . FIND RECORDS .
  // ................

  /**
    This is the main entry point into finding records. The first parameter to
    this method is the model's name as a string.

    ---

    To find a record by ID, pass the `id` as the second parameter:

    ```javascript
    store.find('person', 1);
    ```

    The `find` method will always return a **promise** that will be resolved
    with the record. If the record was already in the store, the promise will
    be resolved immediately. Otherwise, the store will ask the adapter's `find`
    method to find the necessary data.

    The `find` method will always resolve its promise with the same object for
    a given type and `id`.

    ---

    You can optionally `preload` specific attributes and relationships that you know of
    by passing them as the third argument to find.

    For example, if your Ember route looks like `/posts/1/comments/2` and your API route
    for the comment also looks like `/posts/1/comments/2` if you want to fetch the comment
    without fetching the post you can pass in the post to the `find` call:

    ```javascript
    store.find('comment', 2, {post: 1});
    ```

    If you have access to the post model you can also pass the model itself:

    ```javascript
    store.find('post', 1).then(function (myPostModel) {
      store.find('comment', 2, {post: myPostModel});
    });
    ```

    This way, your adapter's `find` or `buildURL` method will be able to look up the
    relationship on the record and construct the nested URL without having to first
    fetch the post.

    ---

    To find all records for a type, call `find` with no additional parameters:

    ```javascript
    store.find('person');
    ```

    This will ask the adapter's `findAll` method to find the records for the
    given type, and return a promise that will be resolved once the server
    returns the values. The promise will resolve into all records of this type
    present in the store, even if the server only returns a subset of them.

    ---

    To find a record by a query, call `find` with a hash as the second
    parameter:

    ```javascript
    store.find('person', { page: 1 });
    ```

    By passing an object `{page: 1}` as an argument to the find method, it
    delegates to the adapter's findQuery method. The adapter then makes
    a call to the server, transforming the object `{page: 1}` as parameters
    that are sent along, and will return a RecordArray when the promise
    resolves.

    Exposing queries this way seems preferable to creating an abstract query
    language for all server-side queries, and then require all adapters to
    implement them.

    The call made to the server, using a Rails backend, will look something like this:

    ```
    Started GET "/api/v1/person?page=1"
    Processing by Api::V1::PersonsController#index as HTML
    Parameters: {"page"=>"1"}
    ```

    If you do something like this:

    ```javascript
    store.find('person', {ids: [1, 2, 3]});
    ```

    The call to the server, using a Rails backend, will look something like this:

    ```
    Started GET "/api/v1/person?ids%5B%5D=1&ids%5B%5D=2&ids%5B%5D=3"
    Processing by Api::V1::PersonsController#index as HTML
    Parameters: {"ids"=>["1", "2", "3"]}
    ```

    @method find
    @param {String} modelName
    @param {Object|String|Integer|null} id
    @param {Object} preload - optional set of attributes and relationships passed in either as IDs or as actual models
    @return {Promise} promise
  */
  find: function(modelName, id, preload) {
    Ember.assert("You need to pass a type to the store's find method", arguments.length >= 1);
    Ember.assert("You may not pass `" + id + "` as id to the store's find method", arguments.length === 1 || !Ember.isNone(id));
    Ember.assert('Passing classes to store methods has been removed. Please pass a dasherized string instead of '+ Ember.inspect(modelName), typeof modelName === 'string');

    if (arguments.length === 1) {
      return this.findAll(modelName);
    }

    // We are passed a query instead of an id.
    if (Ember.typeOf(id) === 'object') {
      return this.findQuery(modelName, id);
    }

    return this.findById(modelName, coerceId(id), preload);
  },

  /**
    This method returns a fresh record for a given type and id combination.

    If a record is available for the given type/id combination, then
    it will fetch this record from the store and call `reload()` on it.
    That will fire a request to server and return a promise that will
    resolve once the record has been reloaded.
    If there's no record corresponding in the store it will simply call
    `store.find`.

    Example

    ```javascript
    App.PostRoute = Ember.Route.extend({
      model: function(params) {
        return this.store.fetchById('post', params.post_id);
      }
    });
    ```

    @method fetchById
    @param {String} modelName
    @param {String|Integer} id
    @param {Object} preload - optional set of attributes and relationships passed in either as IDs or as actual models
    @return {Promise} promise
  */
  fetchById: function(modelName, id, preload) {
<<<<<<< HEAD
    Ember.assert('Passing classes to store methods has been removed. Please pass a dasherized string instead of '+ Ember.inspect(modelName), typeof modelName === 'string');
=======
>>>>>>> 22b05767
    if (this.hasRecordForId(modelName, id)) {
      return this.getById(modelName, id).reload();
    } else {
      return this.find(modelName, id, preload);
    }
  },

  /**
    This method returns a fresh collection from the server, regardless of if there is already records
    in the store or not.

    @method fetchAll
    @param {String} modelName
    @return {Promise} promise
  */
  fetchAll: function(modelName) {
<<<<<<< HEAD
    Ember.assert('Passing classes to store methods has been removed. Please pass a dasherized string instead of '+ Ember.inspect(modelName), typeof modelName === 'string');
=======
>>>>>>> 22b05767
    var typeClass = this.modelFor(modelName);

    return this._fetchAll(typeClass, this.all(modelName));
  },

  /**
    @method fetch
    @param {String} modelName
    @param {String|Integer} id
    @param {Object} preload - optional set of attributes and relationships passed in either as IDs or as actual models
    @return {Promise} promise
    @deprecated Use [fetchById](#method_fetchById) instead
  */
  fetch: function(modelName, id, preload) {
<<<<<<< HEAD
    Ember.assert('Passing classes to store methods has been removed. Please pass a dasherized string instead of '+ Ember.inspect(modelName), typeof modelName === 'string');
=======
>>>>>>> 22b05767
    Ember.deprecate('Using store.fetch() has been deprecated. Use store.fetchById for fetching individual records or store.fetchAll for collections');
    return this.fetchById(modelName, id, preload);
  },

  /**
    This method returns a record for a given type and id combination.

    @method findById
    @private
    @param {String} modelName
    @param {String|Integer} id
    @param {Object} preload - optional set of attributes and relationships passed in either as IDs or as actual models
    @return {Promise} promise
  */
  findById: function(modelName, id, preload) {
<<<<<<< HEAD
    Ember.assert('Passing classes to store methods has been removed. Please pass a dasherized string instead of '+ Ember.inspect(modelName), typeof modelName === 'string');

    var record = this.recordForId(modelName, id);
=======

    var typeClass = this.modelFor(modelName);
    var record = this.recordForId(typeClass, id);
>>>>>>> 22b05767

    return this._findByRecord(record, preload);
  },

  _findByRecord: function(record, preload) {
    var fetchedRecord;

    if (preload) {
      record._preloadData(preload);
    }

    if (get(record, 'isEmpty')) {
      fetchedRecord = this.scheduleFetch(record);
      //TODO double check about reloading
    } else if (get(record, 'isLoading')) {
      fetchedRecord = record._loadingPromise;
    }

    return promiseObject(fetchedRecord || record, "DS: Store#findByRecord " + record.modelName + " with id: " + get(record, 'id'));
  },

  /**
    This method makes a series of requests to the adapter's `find` method
    and returns a promise that resolves once they are all loaded.

    @private
    @method findByIds
    @param {String} modelName
    @param {Array} ids
    @return {Promise} promise
  */
  findByIds: function(modelName, ids) {
<<<<<<< HEAD
    Ember.assert('Passing classes to store methods has been removed. Please pass a dasherized string instead of '+ Ember.inspect(modelName), typeof modelName === 'string');
=======
>>>>>>> 22b05767
    var store = this;

    return promiseArray(Ember.RSVP.all(map(ids, function(id) {
      return store.findById(modelName, id);
    })).then(Ember.A, null, "DS: Store#findByIds of " + modelName + " complete"));
  },

  /**
    This method is called by `findById` if it discovers that a particular
    type/id pair hasn't been loaded yet to kick off a request to the
    adapter.

    @method fetchRecord
    @private
    @param {DS.Model} record
    @return {Promise} promise
  */
  fetchRecord: function(record) {
    var typeClass = record.constructor;
    var id = get(record, 'id');
    var adapter = this.adapterFor(typeClass.modelName);

    Ember.assert("You tried to find a record but you have no adapter (for " + typeClass + ")", adapter);
    Ember.assert("You tried to find a record but your adapter (for " + typeClass + ") does not implement 'find'", typeof adapter.find === 'function');

    var promise = _find(adapter, this, typeClass, id, record);
    return promise;
  },

  scheduleFetchMany: function(records) {
    return Promise.all(map(records, this.scheduleFetch, this));
  },

  scheduleFetch: function(record) {
    var typeClass = record.constructor;
    if (isNone(record)) { return null; }
    if (record._loadingPromise) { return record._loadingPromise; }

    var resolver = Ember.RSVP.defer('Fetching ' + typeClass + 'with id: ' + record.get('id'));
    var recordResolverPair = {
      record: record,
      resolver: resolver
    };
    var promise = resolver.promise;

    record.loadingData(promise);

    if (!this._pendingFetch.get(typeClass)) {
      this._pendingFetch.set(typeClass, [recordResolverPair]);
    } else {
      this._pendingFetch.get(typeClass).push(recordResolverPair);
    }
    Ember.run.scheduleOnce('afterRender', this, this.flushAllPendingFetches);

    return promise;
  },

  flushAllPendingFetches: function() {
    if (this.isDestroyed || this.isDestroying) {
      return;
    }

    this._pendingFetch.forEach(this._flushPendingFetchForType, this);
    this._pendingFetch = Map.create();
  },

  _flushPendingFetchForType: function (recordResolverPairs, typeClass) {
    var store = this;
    var adapter = store.adapterFor(typeClass.modelName);
    var shouldCoalesce = !!adapter.findMany && adapter.coalesceFindRequests;
    var records = Ember.A(recordResolverPairs).mapBy('record');

    function _fetchRecord(recordResolverPair) {
      recordResolverPair.resolver.resolve(store.fetchRecord(recordResolverPair.record));
    }

    function resolveFoundRecords(records) {
      forEach(records, function(record) {
        var pair = Ember.A(recordResolverPairs).findBy('record', record);
        if (pair) {
          var resolver = pair.resolver;
          resolver.resolve(record);
        }
      });
      return records;
    }

    function makeMissingRecordsRejector(requestedRecords) {
      return function rejectMissingRecords(resolvedRecords) {
        resolvedRecords = Ember.A(resolvedRecords);
        var missingRecords = requestedRecords.reject(function(record) {
          return resolvedRecords.contains(record);
        });
        if (missingRecords.length) {
          Ember.warn('Ember Data expected to find records with the following ids in the adapter response but they were missing: ' + Ember.inspect(Ember.A(missingRecords).mapBy('id')), false);
        }
        rejectRecords(missingRecords);
      };
    }

    function makeRecordsRejector(records) {
      return function (error) {
        rejectRecords(records, error);
      };
    }

    function rejectRecords(records, error) {
      forEach(records, function(record) {
        var pair = Ember.A(recordResolverPairs).findBy('record', record);
        if (pair) {
          var resolver = pair.resolver;
          resolver.reject(error);
        }
      });
    }

    if (recordResolverPairs.length === 1) {
      _fetchRecord(recordResolverPairs[0]);
    } else if (shouldCoalesce) {

      // TODO: Improve records => snapshots => records => snapshots
      //
      // We want to provide records to all store methods and snapshots to all
      // adapter methods. To make sure we're doing that we're providing an array
      // of snapshots to adapter.groupRecordsForFindMany(), which in turn will
      // return grouped snapshots instead of grouped records.
      //
      // But since the _findMany() finder is a store method we need to get the
      // records from the grouped snapshots even though the _findMany() finder
      // will once again convert the records to snapshots for adapter.findMany()

      var snapshots = Ember.A(records).invoke('_createSnapshot');
      var groups = adapter.groupRecordsForFindMany(this, snapshots);
      forEach(groups, function (groupOfSnapshots) {
        var groupOfRecords = Ember.A(groupOfSnapshots).mapBy('record');
        var requestedRecords = Ember.A(groupOfRecords);
        var ids = requestedRecords.mapBy('id');
        if (ids.length > 1) {
          _findMany(adapter, store, typeClass, ids, requestedRecords).
            then(resolveFoundRecords).
            then(makeMissingRecordsRejector(requestedRecords)).
            then(null, makeRecordsRejector(requestedRecords));
        } else if (ids.length === 1) {
          var pair = Ember.A(recordResolverPairs).findBy('record', groupOfRecords[0]);
          _fetchRecord(pair);
        } else {
          Ember.assert("You cannot return an empty array from adapter's method groupRecordsForFindMany", false);
        }
      });
    } else {
      forEach(recordResolverPairs, _fetchRecord);
    }
  },

  /**
    Get a record by a given type and ID without triggering a fetch.

    This method will synchronously return the record if it is available in the store,
    otherwise it will return `null`. A record is available if it has been fetched earlier, or
    pushed manually into the store.

    _Note: This is an synchronous method and does not return a promise._

    ```js
    var post = store.getById('post', 1);

    post.get('id'); // 1
    ```

    @method getById
    @param {String} modelName
    @param {String|Integer} id
    @return {DS.Model|null} record
  */
  getById: function(modelName, id) {
    Ember.assert('Passing classes to store methods has been removed. Please pass a dasherized string instead of '+ Ember.inspect(modelName), typeof modelName === 'string');
    if (this.hasRecordForId(modelName, id)) {
      return this.recordForId(modelName, id);
    } else {
      return null;
    }
  },

  /**
    This method is called by the record's `reload` method.

    This method calls the adapter's `find` method, which returns a promise. When
    **that** promise resolves, `reloadRecord` will resolve the promise returned
    by the record's `reload`.

    @method reloadRecord
    @private
    @param {DS.Model} record
    @return {Promise} promise
  */
  reloadRecord: function(record) {
    var type = record.constructor;
    var adapter = this.adapterFor(type.modelName);
    var id = get(record, 'id');

    Ember.assert("You cannot reload a record without an ID", id);
    Ember.assert("You tried to reload a record but you have no adapter (for " + type + ")", adapter);
    Ember.assert("You tried to reload a record but your adapter does not implement `find`", typeof adapter.find === 'function');

    return this.scheduleFetch(record);
  },

  /**
    Returns true if a record for a given type and ID is already loaded.

    @method hasRecordForId
    @param {String or subclass of DS.Model} type
    @param {String|Integer} id
    @return {Boolean}
  */
  hasRecordForId: function(modelName, inputId) {
<<<<<<< HEAD
    Ember.assert('Passing classes to store methods has been removed. Please pass a dasherized string instead of '+ Ember.inspect(modelName), typeof modelName === 'string');
=======
>>>>>>> 22b05767
    var typeClass = this.modelFor(modelName);
    var id = coerceId(inputId);
    var record = this.typeMapFor(typeClass).idToRecord[id];
    return !!record && get(record, 'isLoaded');
  },

  /**
    Returns id record for a given type and ID. If one isn't already loaded,
    it builds a new record and leaves it in the `empty` state.

    @method recordForId
    @private
    @param {String} modelName
    @param {String|Integer} id
    @return {DS.Model} record
  */
  recordForId: function(modelName, inputId) {
<<<<<<< HEAD
    Ember.assert('Passing classes to store methods has been removed. Please pass a dasherized string instead of '+ Ember.inspect(modelName), typeof modelName === 'string');
=======
>>>>>>> 22b05767
    var typeClass = this.modelFor(modelName);
    var id = coerceId(inputId);
    var idToRecord = this.typeMapFor(typeClass).idToRecord;
    var record = idToRecord[id];

    if (!record || !idToRecord[id]) {
      record = this.buildRecord(typeClass, id);
    }

    return record;
  },

  /**
    @method findMany
    @private
    @param {DS.Model} owner
    @param {Array} records
    @param {String or subclass of DS.Model} type
    @param {Resolver} resolver
    @return {Promise} promise
  */
  findMany: function(records) {
    var store = this;
    return Promise.all(map(records, function(record) {
      return store._findByRecord(record);
    }));
  },


  /**
    If a relationship was originally populated by the adapter as a link
    (as opposed to a list of IDs), this method is called when the
    relationship is fetched.

    The link (which is usually a URL) is passed through unchanged, so the
    adapter can make whatever request it wants.

    The usual use-case is for the server to register a URL as a link, and
    then use that URL in the future to make a request for the relationship.

    @method findHasMany
    @private
    @param {DS.Model} owner
    @param {any} link
    @param {String or subclass of DS.Model} type
    @return {Promise} promise
  */
  findHasMany: function(owner, link, type) {
    var adapter = this.adapterFor(owner.constructor.modelName);

    Ember.assert("You tried to load a hasMany relationship but you have no adapter (for " + owner.constructor + ")", adapter);
    Ember.assert("You tried to load a hasMany relationship from a specified `link` in the original payload but your adapter does not implement `findHasMany`", typeof adapter.findHasMany === 'function');

    return _findHasMany(adapter, this, owner, link, type);
  },

  /**
    @method findBelongsTo
    @private
    @param {DS.Model} owner
    @param {any} link
    @param {Relationship} relationship
    @return {Promise} promise
  */
  findBelongsTo: function(owner, link, relationship) {
    var adapter = this.adapterFor(owner.constructor.modelName);

    Ember.assert("You tried to load a belongsTo relationship but you have no adapter (for " + owner.constructor + ")", adapter);
    Ember.assert("You tried to load a belongsTo relationship from a specified `link` in the original payload but your adapter does not implement `findBelongsTo`", typeof adapter.findBelongsTo === 'function');

    return _findBelongsTo(adapter, this, owner, link, relationship);
  },

  /**
    This method delegates a query to the adapter. This is the one place where
    adapter-level semantics are exposed to the application.

    Exposing queries this way seems preferable to creating an abstract query
    language for all server-side queries, and then require all adapters to
    implement them.

    This method returns a promise, which is resolved with a `RecordArray`
    once the server returns.

    @method findQuery
    @private
    @param {String} modelName
    @param {any} query an opaque query to be used by the adapter
    @return {Promise} promise
  */
  findQuery: function(modelName, query) {
    Ember.assert('Passing classes to store methods has been removed. Please pass a dasherized string instead of '+ Ember.inspect(modelName), typeof modelName === 'string');
    var typeClass = this.modelFor(modelName);
    var array = this.recordArrayManager
      .createAdapterPopulatedRecordArray(typeClass, query);

    var adapter = this.adapterFor(modelName);

    Ember.assert("You tried to load a query but you have no adapter (for " + typeClass + ")", adapter);
    Ember.assert("You tried to load a query but your adapter does not implement `findQuery`", typeof adapter.findQuery === 'function');

    return promiseArray(_findQuery(adapter, this, typeClass, query, array));
  },

  /**
    This method returns an array of all records adapter can find.
    It triggers the adapter's `findAll` method to give it an opportunity to populate
    the array with records of that type.

    @method findAll
    @private
    @param {String} modelName
    @return {DS.AdapterPopulatedRecordArray}
  */
  findAll: function(modelName) {
<<<<<<< HEAD
    Ember.assert('Passing classes to store methods has been removed. Please pass a dasherized string instead of '+ Ember.inspect(modelName), typeof modelName === 'string');
=======
>>>>>>> 22b05767
    return this.fetchAll(modelName);
  },

  /**
    @method _fetchAll
    @private
    @param {DS.Model} typeClass
    @param {DS.RecordArray} array
    @return {Promise} promise
  */
  _fetchAll: function(typeClass, array) {
    var adapter = this.adapterFor(typeClass.modelName);
    var sinceToken = this.typeMapFor(typeClass).metadata.since;

    set(array, 'isUpdating', true);

    Ember.assert("You tried to load all records but you have no adapter (for " + typeClass + ")", adapter);
    Ember.assert("You tried to load all records but your adapter does not implement `findAll`", typeof adapter.findAll === 'function');

    return promiseArray(_findAll(adapter, this, typeClass, sinceToken));
  },

  /**
    @method didUpdateAll
    @param {DS.Model} typeClass
    @private
  */
  didUpdateAll: function(typeClass) {
    var findAllCache = this.typeMapFor(typeClass).findAllCache;
    set(findAllCache, 'isUpdating', false);
  },

  /**
    This method returns a filtered array that contains all of the
    known records for a given type in the store.

    Note that because it's just a filter, the result will contain any
    locally created records of the type, however, it will not make a
    request to the backend to retrieve additional records. If you
    would like to request all the records from the backend please use
    [store.find](#method_find).

    Also note that multiple calls to `all` for a given type will always
    return the same `RecordArray`.

    Example

    ```javascript
    var localPosts = store.all('post');
    ```

    @method all
    @param {String} modelName
    @return {DS.RecordArray}
  */
  all: function(modelName) {
<<<<<<< HEAD
    Ember.assert('Passing classes to store methods has been removed. Please pass a dasherized string instead of '+ Ember.inspect(modelName), typeof modelName === 'string');
=======
>>>>>>> 22b05767
    var typeClass = this.modelFor(modelName);
    var typeMap = this.typeMapFor(typeClass);
    var findAllCache = typeMap.findAllCache;

    if (findAllCache) {
      this.recordArrayManager.updateFilter(findAllCache, typeClass);
      return findAllCache;
    }

    var array = this.recordArrayManager.createRecordArray(typeClass);

    typeMap.findAllCache = array;
    return array;
  },

  /**
   This method unloads all records in the store.

   Optionally you can pass a type which unload all records for a given type.

   ```javascript
   store.unloadAll();
   store.unloadAll('post');
   ```

   @method unloadAll
   @param {String} optional modelName
  */
  unloadAll: function(modelName) {
<<<<<<< HEAD
    Ember.assert('Passing classes to store methods has been removed. Please pass a dasherized string instead of '+ Ember.inspect(modelName), !modelName || typeof modelName === 'string');
=======
>>>>>>> 22b05767
    if (arguments.length === 0) {
      var typeMaps = this.typeMaps;
      var keys = Ember.keys(typeMaps);

      var types = map(keys, byType);

      forEach(types, this.unloadAll, this);
    } else {
      var typeClass = this.modelFor(modelName);
      var typeMap = this.typeMapFor(typeClass);
      var records = typeMap.records.slice();
      var record;

      for (var i = 0; i < records.length; i++) {
        record = records[i];
        record.unloadRecord();
        record.destroy(); // maybe within unloadRecord
      }

      typeMap.findAllCache = null;
      typeMap.metadata = Ember.create(null);
    }

    function byType(entry) {
      return typeMaps[entry]['type'].modelName;
    }
  },

  /**
    Takes a type and filter function, and returns a live RecordArray that
    remains up to date as new records are loaded into the store or created
    locally.

    The filter function takes a materialized record, and returns true
    if the record should be included in the filter and false if it should
    not.

    Example

    ```javascript
    store.filter('post', function(post) {
      return post.get('unread');
    });
    ```

    The filter function is called once on all records for the type when
    it is created, and then once on each newly loaded or created record.

    If any of a record's properties change, or if it changes state, the
    filter function will be invoked again to determine whether it should
    still be in the array.

    Optionally you can pass a query, which is the equivalent of calling
    [find](#method_find) with that same query, to fetch additional records
    from the server. The results returned by the server could then appear
    in the filter if they match the filter function.

    The query itself is not used to filter records, it's only sent to your
    server for you to be able to do server-side filtering. The filter
    function will be applied on the returned results regardless.

    Example

    ```javascript
    store.filter('post', { unread: true }, function(post) {
      return post.get('unread');
    }).then(function(unreadPosts) {
      unreadPosts.get('length'); // 5
      var unreadPost = unreadPosts.objectAt(0);
      unreadPost.set('unread', false);
      unreadPosts.get('length'); // 4
    });
    ```

    @method filter
    @param {String} modelName
    @param {Object} query optional query
    @param {Function} filter
    @return {DS.PromiseArray}
  */
  filter: function(modelName, query, filter) {
    Ember.assert('Passing classes to store methods has been removed. Please pass a dasherized string instead of '+ Ember.inspect(modelName), typeof modelName === 'string');
    var promise;
    var length = arguments.length;
    var array;
    var hasQuery = length === 3;

    // allow an optional server query
    if (hasQuery) {
      promise = this.findQuery(modelName, query);
    } else if (arguments.length === 2) {
      filter = query;
    }

    modelName = this.modelFor(modelName);

    if (hasQuery) {
      array = this.recordArrayManager.createFilteredRecordArray(modelName, filter, query);
    } else {
      array = this.recordArrayManager.createFilteredRecordArray(modelName, filter);
    }

    promise = promise || Promise.cast(array);

    return promiseArray(promise.then(function() {
      return array;
    }, null, "DS: Store#filter of " + modelName));
  },

  /**
    This method returns if a certain record is already loaded
    in the store. Use this function to know beforehand if a find()
    will result in a request or that it will be a cache hit.

     Example

    ```javascript
    store.recordIsLoaded('post', 1); // false
    store.find('post', 1).then(function() {
      store.recordIsLoaded('post', 1); // true
    });
    ```

    @method recordIsLoaded
    @param {String} modelName
    @param {string} id
    @return {boolean}
  */
  recordIsLoaded: function(modelName, id) {
    Ember.assert('Passing classes to store methods has been removed. Please pass a dasherized string instead of '+ Ember.inspect(modelName), typeof modelName === 'string');
    if (!this.hasRecordForId(modelName, id)) { return false; }
    return !get(this.recordForId(modelName, id), 'isEmpty');
  },

  /**
    This method returns the metadata for a specific type.

    @method metadataFor
    @param {String or subclass of DS.Model} modelName
    @return {object}
  */
  metadataFor: function(modelName) {
    Ember.assert('Passing classes to store methods has been removed. Please pass a dasherized string instead of '+ Ember.inspect(modelName), typeof modelName === 'string');
    var typeClass = this.modelFor(modelName);
    return this.typeMapFor(typeClass).metadata;
  },

  /**
    This method sets the metadata for a specific type.

    @method setMetadataFor
    @param {String} modelName
    @param {Object} metadata metadata to set
    @return {object}
  */
  setMetadataFor: function(modelName, metadata) {
    Ember.assert('Passing classes to store methods has been removed. Please pass a dasherized string instead of '+ Ember.inspect(modelName), typeof modelName === 'string');
    var typeClass = this.modelFor(modelName);
    Ember.merge(this.typeMapFor(typeClass).metadata, metadata);
  },

  // ............
  // . UPDATING .
  // ............

  /**
    If the adapter updates attributes the record will notify
    the store to update its  membership in any filters.
    To avoid thrashing, this method is invoked only once per
    run loop per record.

    @method dataWasUpdated
    @private
    @param {Class} type
    @param {DS.Model} record
  */
  dataWasUpdated: function(type, record) {
    this.recordArrayManager.recordDidChange(record);
  },

  // ..............
  // . PERSISTING .
  // ..............

  /**
    This method is called by `record.save`, and gets passed a
    resolver for the promise that `record.save` returns.

    It schedules saving to happen at the end of the run loop.

    @method scheduleSave
    @private
    @param {DS.Model} record
    @param {Resolver} resolver
  */
  scheduleSave: function(record, resolver) {
    record.adapterWillCommit();
    this._pendingSave.push([record, resolver]);
    once(this, 'flushPendingSave');
  },

  /**
    This method is called at the end of the run loop, and
    flushes any records passed into `scheduleSave`

    @method flushPendingSave
    @private
  */
  flushPendingSave: function() {
    var pending = this._pendingSave.slice();
    this._pendingSave = [];

    forEach(pending, function(tuple) {
      var record = tuple[0];
      var resolver = tuple[1];
      var adapter = this.adapterFor(record.constructor.modelName);
      var operation;

      if (get(record, 'currentState.stateName') === 'root.deleted.saved') {
        return resolver.resolve(record);
      } else if (get(record, 'isNew')) {
        operation = 'createRecord';
      } else if (get(record, 'isDeleted')) {
        operation = 'deleteRecord';
      } else {
        operation = 'updateRecord';
      }

      resolver.resolve(_commit(adapter, this, operation, record));
    }, this);
  },

  /**
    This method is called once the promise returned by an
    adapter's `createRecord`, `updateRecord` or `deleteRecord`
    is resolved.

    If the data provides a server-generated ID, it will
    update the record and the store's indexes.

    @method didSaveRecord
    @private
    @param {DS.Model} record the in-flight record
    @param {Object} data optional data (see above)
  */
  didSaveRecord: function(record, data) {
    if (data) {
      // normalize relationship IDs into records
      this._backburner.schedule('normalizeRelationships', this, '_setupRelationships', record, record.constructor, data);
      this.updateId(record, data);
    }

    //We first make sure the primary data has been updated
    //TODO try to move notification to the user to the end of the runloop
    record.adapterDidCommit(data);
  },

  /**
    This method is called once the promise returned by an
    adapter's `createRecord`, `updateRecord` or `deleteRecord`
    is rejected with a `DS.InvalidError`.

    @method recordWasInvalid
    @private
    @param {DS.Model} record
    @param {Object} errors
  */
  recordWasInvalid: function(record, errors) {
    record.adapterDidInvalidate(errors);
  },

  /**
    This method is called once the promise returned by an
    adapter's `createRecord`, `updateRecord` or `deleteRecord`
    is rejected (with anything other than a `DS.InvalidError`).

    @method recordWasError
    @private
    @param {DS.Model} record
  */
  recordWasError: function(record) {
    record.adapterDidError();
  },

  /**
    When an adapter's `createRecord`, `updateRecord` or `deleteRecord`
    resolves with data, this method extracts the ID from the supplied
    data.

    @method updateId
    @private
    @param {DS.Model} record
    @param {Object} data
  */
  updateId: function(record, data) {
    var oldId = get(record, 'id');
    var id = coerceId(data.id);

    Ember.assert("An adapter cannot assign a new id to a record that already has an id. " + record + " had id: " + oldId + " and you tried to update it with " + id + ". This likely happened because your server returned data in response to a find or update that had a different id than the one you sent.", oldId === null || id === oldId);

    this.typeMapFor(record.constructor).idToRecord[id] = record;

    set(record, 'id', id);
  },

  /**
    Returns a map of IDs to client IDs for a given type.

    @method typeMapFor
    @private
    @param {subclass of DS.Model} typeClass
    @return {Object} typeMap
  */
  typeMapFor: function(typeClass) {
    var typeMaps = get(this, 'typeMaps');
    var guid = Ember.guidFor(typeClass);
    var typeMap = typeMaps[guid];

    if (typeMap) { return typeMap; }

    typeMap = {
      idToRecord: Ember.create(null),
      records: [],
      metadata: Ember.create(null),
      type: typeClass
    };

    typeMaps[guid] = typeMap;

    return typeMap;
  },

  // ................
  // . LOADING DATA .
  // ................

  /**
    This internal method is used by `push`.

    @method _load
    @private
    @param {String or subclass of DS.Model} type
    @param {Object} data
  */
  _load: function(type, data) {
    var id = coerceId(data.id);
    var record = this.recordForId(type, id);

    record.setupData(data);
    this.recordArrayManager.recordDidChange(record);

    return record;
  },

  /*
    In case someone defined a relationship to a mixin, for example:
    ```
      var Comment = DS.Model.extend({
        owner: belongsTo('commentable'. { polymorphic: true})
      });
      var Commentable = Ember.Mixin.create({
        comments: hasMany('comment')
      });
    ```
    we want to look up a Commentable class which has all the necessary
    relationship metadata. Thus, we look up the mixin and create a mock
    DS.Model, so we can access the relationship CPs of the mixin (`comments`)
    in this case
  */

  _modelForMixin: function(modelName) {
<<<<<<< HEAD
    var normalizedModelName = this._normalizeModelName(modelName);
    var registry = this.container._registry ? this.container._registry : this.container;
    var mixin = registry.resolve('mixin:' + normalizedModelName);
    if (mixin) {
      //Cache the class as a model
      registry.register('model:' + normalizedModelName, DS.Model.extend(mixin));
    }
    var factory = this.modelFactoryFor(normalizedModelName);
=======
    var normalizedTypeKey = normalizeModelName(modelName);
    var registry = this.container._registry ? this.container._registry : this.container;
    var mixin = registry.resolve('mixin:' + normalizedTypeKey);
    if (mixin) {
      //Cache the class as a model
      registry.register('model:' + normalizedTypeKey, DS.Model.extend(mixin));
    }
    var factory = this.modelFactoryFor(normalizedTypeKey);
>>>>>>> 22b05767
    if (factory) {
      factory.__isMixin = true;
      factory.__mixin = mixin;
    }

    return factory;
  },

  /**
    Returns a model class for a particular key. Used by
    methods that take a type key (like `find`, `createRecord`,
    etc.)

    @method modelFor
    @param {String} modelName
    @return {subclass of DS.Model}
  */
  modelFor: function(modelName) {
    Ember.assert('Passing classes to store methods has been removed. Please pass a dasherized string instead of '+ Ember.inspect(modelName), typeof modelName === 'string');
    var factory;

    if (typeof modelName === 'string') {
      factory = this.modelFactoryFor(modelName);
      if (!factory) {
        //Support looking up mixins as base types for polymorphic relationships
        factory = this._modelForMixin(modelName);
      }
      if (!factory) {
        throw new Ember.Error("No model was found for '" + modelName + "'");
      }
<<<<<<< HEAD
      factory.modelName = factory.modelName || this._normalizeModelName(modelName);
    } else {
      // A factory already supplied. Ensure it has a normalized modelName.
      factory = modelName;
      if (factory.modelName) {
        factory.modelName = this._normalizeModelName(factory.modelName);
=======
      factory.modelName = factory.modelName || normalizeModelName(key);
    } else {
      // A factory already supplied. Ensure it has a normalized key.
      factory = key;
      if (factory.modelName) {
        factory.modelName = normalizeModelName(factory.modelName);
>>>>>>> 22b05767
      }
    }

    // deprecate typeKey
    if (!('typeKey' in factory)) {
      Ember.defineProperty(factory, 'typeKey', {
        enumerable: true,
        configurable: false,
        get: function() {
          Ember.deprecate('Usage of `typeKey` has been deprecated and will be removed in Ember Data 1.0. It has been replaced by `modelName` on the model class.');
          return Ember.String.camelize(this.modelName);
        },
        set: function() {
          Ember.assert('Setting typeKey is not supported. In addition, typeKey has also been deprecated in favor of modelName. Setting modelName is also not supported.');
        }
      });
    }

    factory.store = this;
    return factory;
  },

<<<<<<< HEAD
  modelFactoryFor: function(modelName) {
    Ember.assert('Passing classes to store methods has been removed. Please pass a dasherized string instead of '+ Ember.inspect(modelName), typeof modelName === 'string');
    var normalizedKey = this._normalizeModelName(modelName);
=======
  modelFactoryFor: function(key) {
    var normalizedKey = normalizeModelName(key);
>>>>>>> 22b05767
    return this.container.lookupFactory('model:' + normalizedKey);
  },

  /**
    Push some data for a given type into the store.

    This method expects normalized data:

    * The ID is a key named `id` (an ID is mandatory)
    * The names of attributes are the ones you used in
      your model's `DS.attr`s.
    * Your relationships must be:
      * represented as IDs or Arrays of IDs
      * represented as model instances
      * represented as URLs, under the `links` key

    For this model:

    ```js
    App.Person = DS.Model.extend({
      firstName: DS.attr(),
      lastName: DS.attr(),

      children: DS.hasMany('person')
    });
    ```

    To represent the children as IDs:

    ```js
    {
      id: 1,
      firstName: "Tom",
      lastName: "Dale",
      children: [1, 2, 3]
    }
    ```

    To represent the children relationship as a URL:

    ```js
    {
      id: 1,
      firstName: "Tom",
      lastName: "Dale",
      links: {
        children: "/people/1/children"
      }
    }
    ```

    If you're streaming data or implementing an adapter, make sure
    that you have converted the incoming data into this form. The
    store's [normalize](#method_normalize) method is a convenience
    helper for converting a json payload into the form Ember Data
    expects.

    ```js
    store.push('person', store.normalize('person', data));
    ```

    This method can be used both to push in brand new
    records, as well as to update existing records.

    @method push
<<<<<<< HEAD
    @param {String} modelName
=======
    @param {String or subclass of DS.Model} modelName
>>>>>>> 22b05767
    @param {Object} data
    @return {DS.Model} the record that was created or
      updated.
  */
  push: function(modelName, data) {
<<<<<<< HEAD
    Ember.assert('Passing classes to store methods has been removed. Please pass a dasherized string instead of '+ Ember.inspect(modelName), typeof modelName === 'string');
=======
>>>>>>> 22b05767
    Ember.assert("Expected an object as `data` in a call to `push` for " + modelName + " , but was " + data, Ember.typeOf(data) === 'object');
    Ember.assert("You must include an `id` for " + modelName + " in an object passed to `push`", data.id != null && data.id !== '');

    var type = this.modelFor(modelName);
    var filter = Ember.EnumerableUtils.filter;

    // If Ember.ENV.DS_WARN_ON_UNKNOWN_KEYS is set to true and the payload
    // contains unknown keys, log a warning.
    if (Ember.ENV.DS_WARN_ON_UNKNOWN_KEYS) {
      Ember.warn("The payload for '" + type.modelName + "' contains these unknown keys: " +
        Ember.inspect(filter(Ember.keys(data), function(key) {
          return !(key === 'id' || key === 'links' || get(type, 'fields').has(key) || key.match(/Type$/));
        })) + ". Make sure they've been defined in your model.",
        filter(Ember.keys(data), function(key) {
          return !(key === 'id' || key === 'links' || get(type, 'fields').has(key) || key.match(/Type$/));
        }).length === 0
      );
    }

    // Actually load the record into the store.

    this._load(modelName, data);

    var record = this.recordForId(modelName, data.id);
    var store = this;

    this._backburner.join(function() {
      store._backburner.schedule('normalizeRelationships', store, '_setupRelationships', record, type, data);
    });

    return record;
  },

  _setupRelationships: function(record, type, data) {
    // If the payload contains relationships that are specified as
    // IDs, normalizeRelationships will convert them into DS.Model instances
    // (possibly unloaded) before we push the payload into the
    // store.

    data = normalizeRelationships(this, type, data);


    // Now that the pushed record as well as any related records
    // are in the store, create the data structures used to track
    // relationships.
    setupRelationships(this, record, data);
  },

  /**
    Push some raw data into the store.

    This method can be used both to push in brand new
    records, as well as to update existing records. You
    can push in more than one type of object at once.
    All objects should be in the format expected by the
    serializer.

    ```js
    App.ApplicationSerializer = DS.ActiveModelSerializer;

    var pushData = {
      posts: [
        {id: 1, post_title: "Great post", comment_ids: [2]}
      ],
      comments: [
        {id: 2, comment_body: "Insightful comment"}
      ]
    }

    store.pushPayload(pushData);
    ```

    By default, the data will be deserialized using a default
    serializer (the application serializer if it exists).

    Alternatively, `pushPayload` will accept a model type which
    will determine which serializer will process the payload.
    However, the serializer itself (processing this data via
    `normalizePayload`) will not know which model it is
    deserializing.

    ```js
    App.ApplicationSerializer = DS.ActiveModelSerializer;
    App.PostSerializer = DS.JSONSerializer;
    store.pushPayload('comment', pushData); // Will use the ApplicationSerializer
    store.pushPayload('post', pushData); // Will use the PostSerializer
    ```

    @method pushPayload
    @param {String} modelName Optionally, a model type used to determine which serializer will be used
    @param {Object} payload
  */
  pushPayload: function (modelName, inputPayload) {
    var serializer;
    var payload;
    if (!inputPayload) {
      payload = modelName;
      serializer = defaultSerializer(this.container);
      Ember.assert("You cannot use `store#pushPayload` without a modelName unless your default serializer defines `pushPayload`", typeof serializer.pushPayload === 'function');
    } else {
      payload = inputPayload;
      Ember.assert('Passing classes to store methods has been removed. Please pass a dasherized string instead of '+ Ember.inspect(modelName), typeof modelName === 'string');
      serializer = this.serializerFor(modelName);
    }
    var store = this;
    this._adapterRun(function() {
      serializer.pushPayload(store, payload);
    });
  },

  /**
    `normalize` converts a json payload into the normalized form that
    [push](#method_push) expects.

    Example

    ```js
    socket.on('message', function(message) {
      var modelName = message.model;
      var data = message.data;
      store.push(modelName, store.normalize(modelName, data));
    });
    ```

    @method normalize
    @param {String} modelName The name of the model type for this payload
    @param {Object} payload
    @return {Object} The normalized payload
  */
  normalize: function (modelName, payload) {
    Ember.assert('Passing classes to store methods has been removed. Please pass a dasherized string instead of '+ Ember.inspect(modelName), typeof modelName === 'string');
    var serializer = this.serializerFor(modelName);
    var model = this.modelFor(modelName);
    return serializer.normalize(model, payload);
  },

  /**
    @method update
    @param {String} modelName
    @param {Object} data
    @return {DS.Model} the record that was updated.
    @deprecated Use [push](#method_push) instead
  */
  update: function(modelName, data) {
    Ember.assert('Passing classes to store methods has been removed. Please pass a dasherized string instead of '+ Ember.inspect(modelName), typeof modelName === 'string');
    Ember.deprecate('Using store.update() has been deprecated since store.push() now handles partial updates. You should use store.push() instead.');
    return this.push(modelName, data);
  },

  /**
    If you have an Array of normalized data to push,
    you can call `pushMany` with the Array, and it will
    call `push` repeatedly for you.

    @method pushMany
    @param {String} modelName
    @param {Array} datas
    @return {Array}
  */
  pushMany: function(modelName, datas) {
    Ember.assert('Passing classes to store methods has been removed. Please pass a dasherized string instead of '+ Ember.inspect(modelName), typeof modelName === 'string');
    var length = datas.length;
    var result = new Array(length);

    for (var i = 0; i < length; i++) {
      result[i] = this.push(modelName, datas[i]);
    }

    return result;
  },

  /**
    @method metaForType
    @param {String or subclass of DS.Model} modelName
    @param {Object} metadata
    @deprecated Use [setMetadataFor](#method_setMetadataFor) instead
  */
  metaForType: function(modelName, metadata) {
    Ember.assert('Passing classes to store methods has been removed. Please pass a dasherized string instead of '+ Ember.inspect(modelName), typeof modelName === 'string');
    Ember.deprecate('Using store.metaForType() has been deprecated. Use store.setMetadataFor() to set metadata for a specific type.');
    this.setMetadataFor(modelName, metadata);
  },

  /**
    Build a brand new record for a given type, ID, and
    initial data.

    @method buildRecord
    @private
    @param {subclass of DS.Model} type
    @param {String} id
    @param {Object} data
    @return {DS.Model} record
  */
  buildRecord: function(type, id, data) {
    var typeMap = this.typeMapFor(type);
    var idToRecord = typeMap.idToRecord;

    Ember.assert('The id ' + id + ' has already been used with another record of type ' + type.toString() + '.', !id || !idToRecord[id]);
    Ember.assert("`" + Ember.inspect(type)+ "` does not appear to be an ember-data model", (typeof type._create === 'function') );

    // lookupFactory should really return an object that creates
    // instances with the injections applied
    var record = type._create({
      id: id,
      store: this,
      container: this.container
    });

    if (data) {
      record.setupData(data);
    }

    // if we're creating an item, this process will be done
    // later, once the object has been persisted.
    if (id) {
      idToRecord[id] = record;
    }

    typeMap.records.push(record);

    return record;
  },

  //Called by the state machine to notify the store that the record is ready to be interacted with
  recordWasLoaded: function(record) {
    this.recordArrayManager.recordWasLoaded(record);
  },

  // ...............
  // . DESTRUCTION .
  // ...............

  /**
    @method dematerializeRecord
    @private
    @param {DS.Model} record
    @deprecated Use [unloadRecord](#method_unloadRecord) instead
  */
  dematerializeRecord: function(record) {
    Ember.deprecate('Using store.dematerializeRecord() has been deprecated since it was intended for private use only. You should use store.unloadRecord() instead.');
    this._dematerializeRecord(record);
  },

  /**
    When a record is destroyed, this un-indexes it and
    removes it from any record arrays so it can be GCed.

    @method _dematerializeRecord
    @private
    @param {DS.Model} record
  */
  _dematerializeRecord: function(record) {
    var type = record.constructor;
    var typeMap = this.typeMapFor(type);
    var id = get(record, 'id');

    record.updateRecordArrays();

    if (id) {
      delete typeMap.idToRecord[id];
    }

    var loc = indexOf(typeMap.records, record);
    typeMap.records.splice(loc, 1);
  },

  // ......................
  // . PER-TYPE ADAPTERS
  // ......................

  /**
    Returns an instance of the adapter for a given type. For
    example, `adapterFor('person')` will return an instance of
    `App.PersonAdapter`.

    If no `App.PersonAdapter` is found, this method will look
    for an `App.ApplicationAdapter` (the default adapter for
    your entire application).

    If no `App.ApplicationAdapter` is found, it will return
    the value of the `defaultAdapter`.

    @method adapterFor
    @private
    @param {String} modelName
    @return DS.Adapter
  */
<<<<<<< HEAD
  adapterFor: function(modelName) {
    Ember.assert('Passing classes to store methods has been removed. Please pass a dasherized string instead of '+ Ember.inspect(modelName), typeof modelName === 'string');
    var adapter = this.lookupAdapter(modelName) || this.lookupAdapter('application');
=======
  adapterFor: function(type) {
    if (type !== 'application') {
      type = this.modelFor(type);
    }

    var adapter = this.lookupAdapter(type.modelName) || this.lookupAdapter('application');
>>>>>>> 22b05767

    return adapter || get(this, 'defaultAdapter');
  },

  _adapterRun: function (fn) {
    return this._backburner.run(fn);
  },

  // ..............................
  // . RECORD CHANGE NOTIFICATION .
  // ..............................

  /**
    Returns an instance of the serializer for a given type. For
    example, `serializerFor('person')` will return an instance of
    `App.PersonSerializer`.

    If no `App.PersonSerializer` is found, this method will look
    for an `App.ApplicationSerializer` (the default serializer for
    your entire application).

    if no `App.ApplicationSerializer` is found, it will attempt
    to get the `defaultSerializer` from the `PersonAdapter`
    (`adapterFor('person')`).

    If a serializer cannot be found on the adapter, it will fall back
    to an instance of `DS.JSONSerializer`.

    @method serializerFor
    @private
    @param {String} modelName the record to serialize
    @return {DS.Serializer}
  */
  serializerFor: function(modelName) {
    Ember.assert('Passing classes to store methods has been removed. Please pass a dasherized string instead of '+ Ember.inspect(modelName), typeof modelName === 'string');

<<<<<<< HEAD
    var serializer = this.lookupSerializer(modelName) || this.lookupSerializer('application');
=======
    var serializer = this.lookupSerializer(type.modelName) || this.lookupSerializer('application');
>>>>>>> 22b05767

    if (!serializer) {
      var adapter = this.adapterFor(modelName);
      serializer = this.lookupSerializer(get(adapter, 'defaultSerializer'));
    }

    if (!serializer) {
      serializer = this.lookupSerializer('-default');
    }

    return serializer;
  },

  /**
    Retrieve a particular instance from the
    container cache. If not found, creates it and
    placing it in the cache.

    Enabled a store to manage local instances of
    adapters and serializers.

    @method retrieveManagedInstance
    @private
    @param {String} type the object modelName
    @param {String} type the object name
    @return {Ember.Object}
  */
  retrieveManagedInstance: function(modelName, name) {
<<<<<<< HEAD
    var normalizedModelName = this._normalizeModelName(modelName);
    var key = normalizedModelName + ":" +name;
=======
    var normalizedTypeKey = normalizeModelName(modelName);
    var key = normalizedTypeKey + ":" +name;
>>>>>>> 22b05767

    if (!this._containerCache[key]) {
      var instance = this.container.lookup(key);

      if (instance) {
        set(instance, 'store', this);
        this._containerCache[key] = instance;
      }
    }

    return this._containerCache[key];
  },

  lookupAdapter: function(name) {
    return this.retrieveManagedInstance('adapter', name);
  },

  lookupSerializer: function(name) {
    return this.retrieveManagedInstance('serializer', name);
  },

  willDestroy: function() {
    this.recordArrayManager.destroy();

    this.unloadAll();

    for (var cacheKey in this._containerCache) {
      this._containerCache[cacheKey].destroy();
      delete this._containerCache[cacheKey];
    }

    delete this._containerCache;
<<<<<<< HEAD
  },

  /**
    All modelNames are camelCase internally. Changing this function may
    require changes to other normalization hooks (such as typeForRoot).

    @method _normalizeModelName
    @private
    @param {String} type
    @return {String} if the adapter can generate one, an ID
  */
  _normalizeModelName: function(key) {
    return normalizeModelName(key);
=======
>>>>>>> 22b05767
  }

});


function normalizeRelationships(store, type, data, record) {
  type.eachRelationship(function(key, relationship) {
    var kind = relationship.kind;
    var value = data[key];
    if (kind === 'belongsTo') {
      deserializeRecordId(store, data, key, relationship, value);
    } else if (kind === 'hasMany') {
      deserializeRecordIds(store, data, key, relationship, value);
    }
  });

  return data;
}

function deserializeRecordId(store, data, key, relationship, id) {
  if (isNone(id) || id instanceof Model) {
    return;
  }
  Ember.assert("A " + relationship.parentType + " record was pushed into the store with the value of " + key + " being " + Ember.inspect(id) + ", but " + key + " is a belongsTo relationship so the value must not be an array. You should probably check your data payload or serializer.", !Ember.isArray(id));

  var type;

  if (typeof id === 'number' || typeof id === 'string') {
    type = typeFor(relationship, key, data);
    data[key] = store.recordForId(typeof type === 'string' ? type : type.modelName, id);
  } else if (typeof id === 'object') {
    // hasMany polymorphic
    Ember.assert('Ember Data expected a number or string to represent the record(s) in the `' + relationship.key + '` relationship instead it found an object. If this is a polymorphic relationship please specify a `type` key. If this is an embedded relationship please include the `DS.EmbeddedRecordsMixin` and specify the `' + relationship.key +'` property in your serializer\'s attrs object.', id.type);
    data[key] = store.recordForId(id.type, id.id);
  }
}

function typeFor(relationship, key, data) {
  if (relationship.options.polymorphic) {
    return data[key + "Type"];
  } else {
    return relationship.type;
  }
}

function deserializeRecordIds(store, data, key, relationship, ids) {
  if (isNone(ids)) {
    return;
  }

  Ember.assert("A " + relationship.parentType + " record was pushed into the store with the value of " + key + " being '" + Ember.inspect(ids) + "', but " + key + " is a hasMany relationship so the value must be an array. You should probably check your data payload or serializer.", Ember.isArray(ids));
  for (var i=0, l=ids.length; i<l; i++) {
    deserializeRecordId(store, ids, i, relationship, ids[i]);
  }
}

// Delegation to the adapter and promise management



function defaultSerializer(container) {
  return container.lookup('serializer:application') ||
         container.lookup('serializer:-default');
}

function _commit(adapter, store, operation, record) {
  var type = record.constructor;
  var modelName = type.modelName;
  var snapshot = record._createSnapshot();
  var promise = adapter[operation](store, type, snapshot);
  var serializer = serializerForAdapter(store, adapter, modelName);
  var label = "DS: Extract and notify about " + operation + " completion of " + record;

  Ember.assert("Your adapter's '" + operation + "' method must return a value, but it returned `undefined", promise !==undefined);

  promise = Promise.cast(promise, label);
  promise = _guard(promise, _bind(_objectIsAlive, store));
  promise = _guard(promise, _bind(_objectIsAlive, record));

  return promise.then(function(adapterPayload) {
    var payload;

    store._adapterRun(function() {
      if (adapterPayload) {
        payload = serializer.extract(store, type, adapterPayload, get(record, 'id'), operation);
      }
      store.didSaveRecord(record, payload);
    });

    return record;
  }, function(reason) {
    if (reason instanceof InvalidError) {
      var errors = serializer.extractErrors(store, type, reason.errors, get(record, 'id'));
      store.recordWasInvalid(record, errors);
      reason = new InvalidError(errors);
    } else {
      store.recordWasError(record, reason);
    }

    throw reason;
  }, label);
}

function setupRelationships(store, record, data) {
  var typeClass = record.constructor;

  typeClass.eachRelationship(function(key, descriptor) {
    var kind = descriptor.kind;
    var value = data[key];
    var relationship = record._relationships[key];

    if (data.links && data.links[key]) {
      relationship.updateLink(data.links[key]);
    }

    if (value !== undefined) {
      if (kind === 'belongsTo') {
        relationship.setCanonicalRecord(value);
      } else if (kind === 'hasMany') {
        relationship.updateRecordsFromAdapter(value);
      }
    }
  });
}

export { Store };
export default Store;<|MERGE_RESOLUTION|>--- conflicted
+++ resolved
@@ -5,11 +5,7 @@
   @module ember-data
 */
 
-<<<<<<< HEAD
-import normalizeModelName from "ember-data/system/normalize-type-key";
-=======
 import normalizeModelName from "ember-data/system/normalize-model-name";
->>>>>>> 22b05767
 import {
   InvalidError,
   Adapter
@@ -45,13 +41,7 @@
 import RecordArrayManager from "ember-data/system/record-array-manager";
 
 import Model from "ember-data/system/model";
-<<<<<<< HEAD
 var Backburner = Ember.Backburner || Ember.__loader.require('backburner')['default'] || Ember.__loader.require('backburner')['Backburner'];
-=======
-
-//Stanley told me to do this
-var Backburner = Ember.__loader.require('backburner')['default'] || Ember.__loader.require('backburner')['Backburner'];
->>>>>>> 22b05767
 
 //Shim Backburner.join
 if (!Backburner.prototype.join) {
@@ -314,10 +304,7 @@
     @return {DS.Model} record
   */
   createRecord: function(modelName, inputProperties) {
-<<<<<<< HEAD
-    Ember.assert('Passing classes to store methods has been removed. Please pass a dasherized string instead of '+ Ember.inspect(modelName), typeof modelName === 'string');
-=======
->>>>>>> 22b05767
+    Ember.assert('Passing classes to store methods has been removed. Please pass a dasherized string instead of '+ Ember.inspect(modelName), typeof modelName === 'string');
     var typeClass = this.modelFor(modelName);
     var properties = copy(inputProperties) || {};
 
@@ -565,10 +552,7 @@
     @return {Promise} promise
   */
   fetchById: function(modelName, id, preload) {
-<<<<<<< HEAD
-    Ember.assert('Passing classes to store methods has been removed. Please pass a dasherized string instead of '+ Ember.inspect(modelName), typeof modelName === 'string');
-=======
->>>>>>> 22b05767
+    Ember.assert('Passing classes to store methods has been removed. Please pass a dasherized string instead of '+ Ember.inspect(modelName), typeof modelName === 'string');
     if (this.hasRecordForId(modelName, id)) {
       return this.getById(modelName, id).reload();
     } else {
@@ -585,10 +569,7 @@
     @return {Promise} promise
   */
   fetchAll: function(modelName) {
-<<<<<<< HEAD
-    Ember.assert('Passing classes to store methods has been removed. Please pass a dasherized string instead of '+ Ember.inspect(modelName), typeof modelName === 'string');
-=======
->>>>>>> 22b05767
+    Ember.assert('Passing classes to store methods has been removed. Please pass a dasherized string instead of '+ Ember.inspect(modelName), typeof modelName === 'string');
     var typeClass = this.modelFor(modelName);
 
     return this._fetchAll(typeClass, this.all(modelName));
@@ -603,10 +584,7 @@
     @deprecated Use [fetchById](#method_fetchById) instead
   */
   fetch: function(modelName, id, preload) {
-<<<<<<< HEAD
-    Ember.assert('Passing classes to store methods has been removed. Please pass a dasherized string instead of '+ Ember.inspect(modelName), typeof modelName === 'string');
-=======
->>>>>>> 22b05767
+    Ember.assert('Passing classes to store methods has been removed. Please pass a dasherized string instead of '+ Ember.inspect(modelName), typeof modelName === 'string');
     Ember.deprecate('Using store.fetch() has been deprecated. Use store.fetchById for fetching individual records or store.fetchAll for collections');
     return this.fetchById(modelName, id, preload);
   },
@@ -622,15 +600,9 @@
     @return {Promise} promise
   */
   findById: function(modelName, id, preload) {
-<<<<<<< HEAD
     Ember.assert('Passing classes to store methods has been removed. Please pass a dasherized string instead of '+ Ember.inspect(modelName), typeof modelName === 'string');
 
     var record = this.recordForId(modelName, id);
-=======
-
-    var typeClass = this.modelFor(modelName);
-    var record = this.recordForId(typeClass, id);
->>>>>>> 22b05767
 
     return this._findByRecord(record, preload);
   },
@@ -663,10 +635,7 @@
     @return {Promise} promise
   */
   findByIds: function(modelName, ids) {
-<<<<<<< HEAD
-    Ember.assert('Passing classes to store methods has been removed. Please pass a dasherized string instead of '+ Ember.inspect(modelName), typeof modelName === 'string');
-=======
->>>>>>> 22b05767
+    Ember.assert('Passing classes to store methods has been removed. Please pass a dasherized string instead of '+ Ember.inspect(modelName), typeof modelName === 'string');
     var store = this;
 
     return promiseArray(Ember.RSVP.all(map(ids, function(id) {
@@ -883,10 +852,7 @@
     @return {Boolean}
   */
   hasRecordForId: function(modelName, inputId) {
-<<<<<<< HEAD
-    Ember.assert('Passing classes to store methods has been removed. Please pass a dasherized string instead of '+ Ember.inspect(modelName), typeof modelName === 'string');
-=======
->>>>>>> 22b05767
+    Ember.assert('Passing classes to store methods has been removed. Please pass a dasherized string instead of '+ Ember.inspect(modelName), typeof modelName === 'string');
     var typeClass = this.modelFor(modelName);
     var id = coerceId(inputId);
     var record = this.typeMapFor(typeClass).idToRecord[id];
@@ -904,10 +870,7 @@
     @return {DS.Model} record
   */
   recordForId: function(modelName, inputId) {
-<<<<<<< HEAD
-    Ember.assert('Passing classes to store methods has been removed. Please pass a dasherized string instead of '+ Ember.inspect(modelName), typeof modelName === 'string');
-=======
->>>>>>> 22b05767
+    Ember.assert('Passing classes to store methods has been removed. Please pass a dasherized string instead of '+ Ember.inspect(modelName), typeof modelName === 'string');
     var typeClass = this.modelFor(modelName);
     var id = coerceId(inputId);
     var idToRecord = this.typeMapFor(typeClass).idToRecord;
@@ -1023,10 +986,7 @@
     @return {DS.AdapterPopulatedRecordArray}
   */
   findAll: function(modelName) {
-<<<<<<< HEAD
-    Ember.assert('Passing classes to store methods has been removed. Please pass a dasherized string instead of '+ Ember.inspect(modelName), typeof modelName === 'string');
-=======
->>>>>>> 22b05767
+    Ember.assert('Passing classes to store methods has been removed. Please pass a dasherized string instead of '+ Ember.inspect(modelName), typeof modelName === 'string');
     return this.fetchAll(modelName);
   },
 
@@ -1083,10 +1043,7 @@
     @return {DS.RecordArray}
   */
   all: function(modelName) {
-<<<<<<< HEAD
-    Ember.assert('Passing classes to store methods has been removed. Please pass a dasherized string instead of '+ Ember.inspect(modelName), typeof modelName === 'string');
-=======
->>>>>>> 22b05767
+    Ember.assert('Passing classes to store methods has been removed. Please pass a dasherized string instead of '+ Ember.inspect(modelName), typeof modelName === 'string');
     var typeClass = this.modelFor(modelName);
     var typeMap = this.typeMapFor(typeClass);
     var findAllCache = typeMap.findAllCache;
@@ -1116,10 +1073,7 @@
    @param {String} optional modelName
   */
   unloadAll: function(modelName) {
-<<<<<<< HEAD
     Ember.assert('Passing classes to store methods has been removed. Please pass a dasherized string instead of '+ Ember.inspect(modelName), !modelName || typeof modelName === 'string');
-=======
->>>>>>> 22b05767
     if (arguments.length === 0) {
       var typeMaps = this.typeMaps;
       var keys = Ember.keys(typeMaps);
@@ -1491,8 +1445,7 @@
   */
 
   _modelForMixin: function(modelName) {
-<<<<<<< HEAD
-    var normalizedModelName = this._normalizeModelName(modelName);
+    var normalizedModelName = normalizeModelName(modelName);
     var registry = this.container._registry ? this.container._registry : this.container;
     var mixin = registry.resolve('mixin:' + normalizedModelName);
     if (mixin) {
@@ -1500,16 +1453,6 @@
       registry.register('model:' + normalizedModelName, DS.Model.extend(mixin));
     }
     var factory = this.modelFactoryFor(normalizedModelName);
-=======
-    var normalizedTypeKey = normalizeModelName(modelName);
-    var registry = this.container._registry ? this.container._registry : this.container;
-    var mixin = registry.resolve('mixin:' + normalizedTypeKey);
-    if (mixin) {
-      //Cache the class as a model
-      registry.register('model:' + normalizedTypeKey, DS.Model.extend(mixin));
-    }
-    var factory = this.modelFactoryFor(normalizedTypeKey);
->>>>>>> 22b05767
     if (factory) {
       factory.__isMixin = true;
       factory.__mixin = mixin;
@@ -1529,34 +1472,16 @@
   */
   modelFor: function(modelName) {
     Ember.assert('Passing classes to store methods has been removed. Please pass a dasherized string instead of '+ Ember.inspect(modelName), typeof modelName === 'string');
-    var factory;
-
-    if (typeof modelName === 'string') {
-      factory = this.modelFactoryFor(modelName);
-      if (!factory) {
-        //Support looking up mixins as base types for polymorphic relationships
-        factory = this._modelForMixin(modelName);
-      }
-      if (!factory) {
-        throw new Ember.Error("No model was found for '" + modelName + "'");
-      }
-<<<<<<< HEAD
-      factory.modelName = factory.modelName || this._normalizeModelName(modelName);
-    } else {
-      // A factory already supplied. Ensure it has a normalized modelName.
-      factory = modelName;
-      if (factory.modelName) {
-        factory.modelName = this._normalizeModelName(factory.modelName);
-=======
-      factory.modelName = factory.modelName || normalizeModelName(key);
-    } else {
-      // A factory already supplied. Ensure it has a normalized key.
-      factory = key;
-      if (factory.modelName) {
-        factory.modelName = normalizeModelName(factory.modelName);
->>>>>>> 22b05767
-      }
-    }
+
+    var factory = this.modelFactoryFor(modelName);
+    if (!factory) {
+      //Support looking up mixins as base types for polymorphic relationships
+      factory = this._modelForMixin(modelName);
+    }
+    if (!factory) {
+      throw new Ember.Error("No model was found for '" + modelName + "'");
+    }
+    factory.modelName = factory.modelName || normalizeModelName(modelName);
 
     // deprecate typeKey
     if (!('typeKey' in factory)) {
@@ -1577,14 +1502,9 @@
     return factory;
   },
 
-<<<<<<< HEAD
   modelFactoryFor: function(modelName) {
     Ember.assert('Passing classes to store methods has been removed. Please pass a dasherized string instead of '+ Ember.inspect(modelName), typeof modelName === 'string');
-    var normalizedKey = this._normalizeModelName(modelName);
-=======
-  modelFactoryFor: function(key) {
-    var normalizedKey = normalizeModelName(key);
->>>>>>> 22b05767
+    var normalizedKey = normalizeModelName(modelName);
     return this.container.lookupFactory('model:' + normalizedKey);
   },
 
@@ -1650,20 +1570,13 @@
     records, as well as to update existing records.
 
     @method push
-<<<<<<< HEAD
     @param {String} modelName
-=======
-    @param {String or subclass of DS.Model} modelName
->>>>>>> 22b05767
     @param {Object} data
     @return {DS.Model} the record that was created or
       updated.
   */
   push: function(modelName, data) {
-<<<<<<< HEAD
-    Ember.assert('Passing classes to store methods has been removed. Please pass a dasherized string instead of '+ Ember.inspect(modelName), typeof modelName === 'string');
-=======
->>>>>>> 22b05767
+    Ember.assert('Passing classes to store methods has been removed. Please pass a dasherized string instead of '+ Ember.inspect(modelName), typeof modelName === 'string');
     Ember.assert("Expected an object as `data` in a call to `push` for " + modelName + " , but was " + data, Ember.typeOf(data) === 'object');
     Ember.assert("You must include an `id` for " + modelName + " in an object passed to `push`", data.id != null && data.id !== '');
 
@@ -1952,18 +1865,9 @@
     @param {String} modelName
     @return DS.Adapter
   */
-<<<<<<< HEAD
   adapterFor: function(modelName) {
     Ember.assert('Passing classes to store methods has been removed. Please pass a dasherized string instead of '+ Ember.inspect(modelName), typeof modelName === 'string');
     var adapter = this.lookupAdapter(modelName) || this.lookupAdapter('application');
-=======
-  adapterFor: function(type) {
-    if (type !== 'application') {
-      type = this.modelFor(type);
-    }
-
-    var adapter = this.lookupAdapter(type.modelName) || this.lookupAdapter('application');
->>>>>>> 22b05767
 
     return adapter || get(this, 'defaultAdapter');
   },
@@ -2000,11 +1904,7 @@
   serializerFor: function(modelName) {
     Ember.assert('Passing classes to store methods has been removed. Please pass a dasherized string instead of '+ Ember.inspect(modelName), typeof modelName === 'string');
 
-<<<<<<< HEAD
     var serializer = this.lookupSerializer(modelName) || this.lookupSerializer('application');
-=======
-    var serializer = this.lookupSerializer(type.modelName) || this.lookupSerializer('application');
->>>>>>> 22b05767
 
     if (!serializer) {
       var adapter = this.adapterFor(modelName);
@@ -2033,13 +1933,8 @@
     @return {Ember.Object}
   */
   retrieveManagedInstance: function(modelName, name) {
-<<<<<<< HEAD
-    var normalizedModelName = this._normalizeModelName(modelName);
-    var key = normalizedModelName + ":" +name;
-=======
     var normalizedTypeKey = normalizeModelName(modelName);
     var key = normalizedTypeKey + ":" +name;
->>>>>>> 22b05767
 
     if (!this._containerCache[key]) {
       var instance = this.container.lookup(key);
@@ -2072,22 +1967,6 @@
     }
 
     delete this._containerCache;
-<<<<<<< HEAD
-  },
-
-  /**
-    All modelNames are camelCase internally. Changing this function may
-    require changes to other normalization hooks (such as typeForRoot).
-
-    @method _normalizeModelName
-    @private
-    @param {String} type
-    @return {String} if the adapter can generate one, an ID
-  */
-  _normalizeModelName: function(key) {
-    return normalizeModelName(key);
-=======
->>>>>>> 22b05767
   }
 
 });
