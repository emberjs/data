--- conflicted
+++ resolved
@@ -179,11 +179,7 @@
   _adapter: Ember.computed(function() {
     var adapter = get(this, 'adapter');
     if (typeof adapter === 'string') {
-<<<<<<< HEAD
-      adapter = getPath(this, adapter, false) || getPath(window, adapter);
-=======
-      return get(this, adapter, false) || get(window, adapter);
->>>>>>> 79de8f68
+      adapter = get(this, adapter, false) || get(window, adapter);
     }
 
     if (DS.Adapter.detect(adapter)) {
