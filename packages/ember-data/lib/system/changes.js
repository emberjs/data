--- conflicted
+++ resolved
@@ -2,9 +2,6 @@
   @module ember-data
 */
 
-<<<<<<< HEAD
-require("ember-data/system/changes/attribute_change");
-=======
 import AttributeChange from "./changes/attribute_change";
 
 import {
@@ -26,5 +23,4 @@
   ManyToNoneChange,
   OneToOneChange,
   ManyToManyChange
-};
->>>>>>> f2bbfde2
+};