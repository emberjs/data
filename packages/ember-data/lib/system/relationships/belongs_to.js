var get = Ember.get, set = Ember.set,
    isNone = Ember.isNone;

var Promise = Ember.RSVP.Promise;

import {Model} from "../model";

/**
  @module ember-data
*/

<<<<<<< HEAD
=======
function asyncBelongsTo(type, options, meta) {
  return Ember.computed('data', function(key, value) {
    var data = get(this, 'data'),
        store = get(this, 'store'),
        promiseLabel = "DS: Async belongsTo " + this + " : " + key,
        promise;

    if (arguments.length === 2) {
      Ember.assert("You can only add a '" + type + "' record to this relationship", !value || value instanceof store.modelFor(type));
      return value === undefined ? null : DS.PromiseObject.create({
        promise: Promise.cast(value, promiseLabel)
      });
    }

    var link = data.links && data.links[key],
        belongsTo = data[key];

    if(!isNone(belongsTo)) {
      promise = store.fetchRecord(belongsTo) || Promise.cast(belongsTo, promiseLabel);
      return DS.PromiseObject.create({
        promise: promise
      });
    } else if (link) {
      promise = store.findBelongsTo(this, link, meta);
      return DS.PromiseObject.create({
        promise: promise
      });
    } else {
      return null;
    }
  }).meta(meta);
}

>>>>>>> f2bbfde2
/**
  `DS.belongsTo` is used to define One-To-One and One-To-Many
  relationships on a [DS.Model](/api/data/classes/DS.Model.html).


  `DS.belongsTo` takes an optional hash as a second parameter, currently
  supported options are:

  - `async`: A boolean value used to explicitly declare this to be an async relationship.
  - `inverse`: A string used to identify the inverse property on a
    related model in a One-To-Many relationship. See [Explicit Inverses](#toc_explicit-inverses)

  #### One-To-One
  To declare a one-to-one relationship between two models, use
  `DS.belongsTo`:

  ```javascript
  App.User = DS.Model.extend({
    profile: DS.belongsTo('profile')
  });

  App.Profile = DS.Model.extend({
    user: DS.belongsTo('user')
  });
  ```

  #### One-To-Many
  To declare a one-to-many relationship between two models, use
  `DS.belongsTo` in combination with `DS.hasMany`, like this:

  ```javascript
  App.Post = DS.Model.extend({
    comments: DS.hasMany('comment')
  });

  App.Comment = DS.Model.extend({
    post: DS.belongsTo('post')
  });
  ```

  @namespace
  @method belongsTo
  @for DS
  @param {String or DS.Model} type the model type of the relationship
  @param {Object} options a hash of options
  @return {Ember.computed} relationship
*/
<<<<<<< HEAD
DS.belongsTo = function(type, options) {
  var meta = {
    isRelationship: true,
    type: type,
    kind: 'belongsTo',
    options: options || {}
  };

  return Ember.computed(function(key, value) {
    if (arguments.length>1) {
      //TODO(Igor) bring back the assert
      //Ember.assert("You can only add a '" + type + "' record to this relationship", !value || value instanceof typeClass);
      var inverseKey = this.inverseFor(key).name;
      if(this._relationships[key]){
        this._relationships[key].removeRecord(this);
      }
=======
function belongsTo(type, options) {
  if (typeof type === 'object') {
    options = type;
    type = undefined;
  } else {
    Ember.assert("The first argument DS.belongsTo must be a model type or string, like DS.belongsTo(App.Person)", !!type && (typeof type === 'string' || DS.Model.detect(type)));
  }

  options = options || {};

  var meta = {
    type: type,
    isRelationship: true,
    options: options,
    kind: 'belongsTo'
  };

  if (options.async) {
    return asyncBelongsTo(type, options, meta);
  }

  return Ember.computed('data', function(key, value) {
    var data = get(this, 'data'),
        store = get(this, 'store'), belongsTo, typeClass;
>>>>>>> f2bbfde2

      if (value){
        this._relationships[key] = value._relationships[inverseKey];
        this._relationships[key].addRecord(this);
      }
      return;
    }

    if (this._relationships[key]) {
      return this._relationships[key].getOtherSideFor(this);
    }

<<<<<<< HEAD
    return null;
  }).meta(meta);
};

DS.Model.reopen({
  notifyBelongsToAdded: function(key, relationship) {
    this._relationships[key] = relationship;
    this.notifyPropertyChange(key);
  },

  notifyBelongsToRemoved: function(key) {
    this._relationships[key] = null;
    this.notifyPropertyChange(key);
  }
});
=======
    belongsTo = data[key];

    if (isNone(belongsTo)) { return null; }

    store.fetchRecord(belongsTo);

    return belongsTo;
  }).meta(meta);
}

/**
  These observers observe all `belongsTo` relationships on the record. See
  `relationships/ext` to see how these observers get their dependencies.

  @class Model
  @namespace DS
*/
Model.reopen({

  /**
    @method belongsToWillChange
    @private
    @static
    @param record
    @param key
  */
  belongsToWillChange: Ember.beforeObserver(function(record, key) {
    if (get(record, 'isLoaded')) {
      var oldParent = get(record, key);

      if (oldParent) {
        var store = get(record, 'store'),
            change = DS.RelationshipChange.createChange(record, oldParent, store, { key: key, kind: "belongsTo", changeType: "remove" });

        change.sync();
        this._changesToSync[key] = change;
      }
    }
  }),

  /**
    @method belongsToDidChange
    @private
    @static
    @param record
    @param key
  */
  belongsToDidChange: Ember.immediateObserver(function(record, key) {
    if (get(record, 'isLoaded')) {
      var newParent = get(record, key);

      if (newParent) {
        var store = get(record, 'store'),
            change = DS.RelationshipChange.createChange(record, newParent, store, { key: key, kind: "belongsTo", changeType: "add" });

        change.sync();
      }
    }

    delete this._changesToSync[key];
  })
});

export default belongsTo;
>>>>>>> f2bbfde2
<|MERGE_RESOLUTION|>--- conflicted
+++ resolved
@@ -4,13 +4,12 @@
 var Promise = Ember.RSVP.Promise;
 
 import {Model} from "../model";
+import {PromiseObject} from "../store";
 
 /**
   @module ember-data
 */
 
-<<<<<<< HEAD
-=======
 function asyncBelongsTo(type, options, meta) {
   return Ember.computed('data', function(key, value) {
     var data = get(this, 'data'),
@@ -20,7 +19,7 @@
 
     if (arguments.length === 2) {
       Ember.assert("You can only add a '" + type + "' record to this relationship", !value || value instanceof store.modelFor(type));
-      return value === undefined ? null : DS.PromiseObject.create({
+      return value === undefined ? null : PromiseObject.create({
         promise: Promise.cast(value, promiseLabel)
       });
     }
@@ -30,12 +29,12 @@
 
     if(!isNone(belongsTo)) {
       promise = store.fetchRecord(belongsTo) || Promise.cast(belongsTo, promiseLabel);
-      return DS.PromiseObject.create({
+      return PromiseObject.create({
         promise: promise
       });
     } else if (link) {
       promise = store.findBelongsTo(this, link, meta);
-      return DS.PromiseObject.create({
+      return PromiseObject.create({
         promise: promise
       });
     } else {
@@ -44,7 +43,6 @@
   }).meta(meta);
 }
 
->>>>>>> f2bbfde2
 /**
   `DS.belongsTo` is used to define One-To-One and One-To-Many
   relationships on a [DS.Model](/api/data/classes/DS.Model.html).
@@ -92,8 +90,7 @@
   @param {Object} options a hash of options
   @return {Ember.computed} relationship
 */
-<<<<<<< HEAD
-DS.belongsTo = function(type, options) {
+function belongsTo(type, options) {
   var meta = {
     isRelationship: true,
     type: type,
@@ -109,33 +106,6 @@
       if(this._relationships[key]){
         this._relationships[key].removeRecord(this);
       }
-=======
-function belongsTo(type, options) {
-  if (typeof type === 'object') {
-    options = type;
-    type = undefined;
-  } else {
-    Ember.assert("The first argument DS.belongsTo must be a model type or string, like DS.belongsTo(App.Person)", !!type && (typeof type === 'string' || DS.Model.detect(type)));
-  }
-
-  options = options || {};
-
-  var meta = {
-    type: type,
-    isRelationship: true,
-    options: options,
-    kind: 'belongsTo'
-  };
-
-  if (options.async) {
-    return asyncBelongsTo(type, options, meta);
-  }
-
-  return Ember.computed('data', function(key, value) {
-    var data = get(this, 'data'),
-        store = get(this, 'store'), belongsTo, typeClass;
->>>>>>> f2bbfde2
-
       if (value){
         this._relationships[key] = value._relationships[inverseKey];
         this._relationships[key].addRecord(this);
@@ -147,12 +117,11 @@
       return this._relationships[key].getOtherSideFor(this);
     }
 
-<<<<<<< HEAD
     return null;
   }).meta(meta);
-};
+}
 
-DS.Model.reopen({
+Model.reopen({
   notifyBelongsToAdded: function(key, relationship) {
     this._relationships[key] = relationship;
     this.notifyPropertyChange(key);
@@ -163,69 +132,5 @@
     this.notifyPropertyChange(key);
   }
 });
-=======
-    belongsTo = data[key];
 
-    if (isNone(belongsTo)) { return null; }
-
-    store.fetchRecord(belongsTo);
-
-    return belongsTo;
-  }).meta(meta);
-}
-
-/**
-  These observers observe all `belongsTo` relationships on the record. See
-  `relationships/ext` to see how these observers get their dependencies.
-
-  @class Model
-  @namespace DS
-*/
-Model.reopen({
-
-  /**
-    @method belongsToWillChange
-    @private
-    @static
-    @param record
-    @param key
-  */
-  belongsToWillChange: Ember.beforeObserver(function(record, key) {
-    if (get(record, 'isLoaded')) {
-      var oldParent = get(record, key);
-
-      if (oldParent) {
-        var store = get(record, 'store'),
-            change = DS.RelationshipChange.createChange(record, oldParent, store, { key: key, kind: "belongsTo", changeType: "remove" });
-
-        change.sync();
-        this._changesToSync[key] = change;
-      }
-    }
-  }),
-
-  /**
-    @method belongsToDidChange
-    @private
-    @static
-    @param record
-    @param key
-  */
-  belongsToDidChange: Ember.immediateObserver(function(record, key) {
-    if (get(record, 'isLoaded')) {
-      var newParent = get(record, key);
-
-      if (newParent) {
-        var store = get(record, 'store'),
-            change = DS.RelationshipChange.createChange(record, newParent, store, { key: key, kind: "belongsTo", changeType: "add" });
-
-        change.sync();
-      }
-    }
-
-    delete this._changesToSync[key];
-  })
-});
-
-export default belongsTo;
->>>>>>> f2bbfde2
+export default belongsTo;