--- conflicted
+++ resolved
@@ -1,12 +1,12 @@
 /**
   @module ember-data
 */
-
+import {PromiseArray, OneToMany} from "../store";
+import {Model} from "../model";
 var get = Ember.get, set = Ember.set, setProperties = Ember.setProperties;
 
-<<<<<<< HEAD
-=======
 function asyncHasMany(type, options, meta) {
+  /*jshint validthis: true */
   return Ember.computed('data', function(key) {
     var relationship = this._relationships[key],
         promiseLabel = "DS: Async hasMany " + this + " : " + key;
@@ -33,7 +33,7 @@
       return relationship;
     }, null, "DS: Async hasMany records received");
 
-    return DS.PromiseArray.create({
+    return PromiseArray.create({
       promise: promise
     });
   }).meta(meta).readOnly();
@@ -79,7 +79,6 @@
   }).meta(meta).readOnly();
 }
 
->>>>>>> f2bbfde2
 /**
   `DS.hasMany` is used to define One-To-Many and Many-To-Many
   relationships on a [DS.Model](/api/data/classes/DS.Model.html).
@@ -163,7 +162,6 @@
     options = type;
     type = undefined;
   }
-<<<<<<< HEAD
 
   var meta = {
     isRelationship: true,
@@ -176,14 +174,14 @@
     //TODO(Igor) encapsulate better
     var relationship = this._relationships[key];
     if (!relationship){
-      relationship = new DS.OneToMany(this, type, this.store, null, key);
+      relationship = new OneToMany(this, type, this.store, null, key);
       this._relationships[key] = relationship;
     }
     return relationship.manyArray;
   }).meta(meta);
-};
+}
 
-DS.Model.reopen({
+Model.reopen({
   notifyHasManyAdded: function(key, record) {
     var manyArray = get(this, key);
     //TODO(Igor) double check with yehuda whether this is the correct method
@@ -195,9 +193,5 @@
     manyArray.removeRecord(record);
   }
 });
-=======
-  return hasRelationship(type, options);
-}
 
-export default hasMany;
->>>>>>> f2bbfde2
+export default hasMany;