--- conflicted
+++ resolved
@@ -1,21 +1,11 @@
-<<<<<<< HEAD
 import normalizeModelName from "ember-data/system/normalize-type-key";
-=======
-import {singularize} from 'ember-inflector/lib/system/string';
->>>>>>> 22b05767
 
 export function typeForRelationshipMeta(store, meta) {
   var modelName, typeClass;
 
   modelName = meta.type || meta.key;
   if (typeof modelName === 'string') {
-    if (meta.kind === 'hasMany') {
-<<<<<<< HEAD
-      modelName = normalizeModelName(modelName);
-=======
-      modelName = singularize(modelName);
->>>>>>> 22b05767
-    }
+    modelName = normalizeModelName(modelName);
     typeClass = store.modelFor(modelName);
   } else {
     typeClass = meta.type;
