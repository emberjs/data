--- conflicted
+++ resolved
@@ -305,19 +305,12 @@
     if (hasData) {
       results = [];
       members.forEach(function(member) {
-<<<<<<< HEAD
-        if (ids) {
-          results.push(member.id);
-        } else {
-          results.push(member.createSnapshot());
-=======
         if (!member.isDeleted()) {
           if (ids) {
             results.push(member.id);
           } else {
             results.push(member.createSnapshot());
           }
->>>>>>> 6538bc20
         }
       });
     }
