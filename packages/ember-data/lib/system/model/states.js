--- conflicted
+++ resolved
@@ -287,20 +287,7 @@
       manager.transitionTo('loaded.materializing');
     },
 
-<<<<<<< HEAD
-    becameInvalid: function(manager, errors) {
-      var dirtyType = get(this, 'dirtyType'),
-          record = get(manager, 'record');
-
-      set(record, 'errors', errors);
-
-      record.withTransaction(function (t) {
-        t.recordBecameInFlight(dirtyType, record);
-      });
-
-=======
     becameInvalid: function(manager) {
->>>>>>> 75b805c4
       manager.transitionTo('invalid');
     },
 
