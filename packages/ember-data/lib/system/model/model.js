--- conflicted
+++ resolved
@@ -74,12 +74,6 @@
 
   setup: function() {
     this._relationshipChanges = {};
-  },
-
-  willDestroy: function() {
-    if (!get(this, 'isDeleted')) {
-      this.deleteRecord();
-    }
   },
 
   send: function(name, context) {
@@ -304,19 +298,6 @@
     this.updateRecordArraysLater();
   },
 
-<<<<<<< HEAD
-  adapterDidDelete: function() {
-    this.removeInFlightDirtyFactor('@deleted');
-  },
-
-  adapterDidCreate: function() {
-    this.removeInFlightDirtyFactor('@created');
-
-    this.updateRecordArraysLater();
-  },
-
-=======
->>>>>>> 5613bde1
   adapterDidInvalidate: function(errors) {
     this.send('becameInvalid', errors);
   },
