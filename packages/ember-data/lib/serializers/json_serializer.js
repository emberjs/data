--- conflicted
+++ resolved
@@ -137,16 +137,9 @@
   },
 
   extractArray: function(store, type, payload) {
-<<<<<<< HEAD
-    var normalized = Ember.EnumerableUtils.map(payload, function (hash) {
-      return this.normalize(type, hash);
-    }, this);
-    return Ember.A(normalized);
-=======
     return Ember.EnumerableUtils.map(payload, function (hash) {
       return this.normalize(type, hash);
     }, this);
->>>>>>> 75126b58
   },
 
   extractMeta: function(store, type, payload) {
