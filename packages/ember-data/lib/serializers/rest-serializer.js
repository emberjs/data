/**
  @module ember-data
*/

import JSONSerializer from "ember-data/serializers/json-serializer";
<<<<<<< HEAD
import normalizeModelName from "ember-data/system/normalize-type-key";
=======
import normalizeModelName from "ember-data/system/normalize-model-name";
import {singularize} from "ember-inflector/lib/system/string";
>>>>>>> 22b05767

var forEach = Ember.ArrayPolyfills.forEach;
var map = Ember.ArrayPolyfills.map;
var camelize = Ember.String.camelize;

function coerceId(id) {
  return id == null ? null : id + '';
}

/**
  Normally, applications will use the `RESTSerializer` by implementing
  the `normalize` method and individual normalizations under
  `normalizeHash`.

  This allows you to do whatever kind of munging you need, and is
  especially useful if your server is inconsistent and you need to
  do munging differently for many different kinds of responses.

  See the `normalize` documentation for more information.

  ## Across the Board Normalization

  There are also a number of hooks that you might find useful to define
  across-the-board rules for your payload. These rules will be useful
  if your server is consistent, or if you're building an adapter for
  an infrastructure service, like Parse, and want to encode service
  conventions.

  For example, if all of your keys are underscored and all-caps, but
  otherwise consistent with the names you use in your models, you
  can implement across-the-board rules for how to convert an attribute
  name in your model to a key in your JSON.

  ```js
  App.ApplicationSerializer = DS.RESTSerializer.extend({
    keyForAttribute: function(attr, method) {
      return Ember.String.underscore(attr).toUpperCase();
    }
  });
  ```

  You can also implement `keyForRelationship`, which takes the name
  of the relationship as the first parameter, the kind of
  relationship (`hasMany` or `belongsTo`) as the second parameter, and
  the method (`serialize` or `deserialize`) as the third parameter.

  @class RESTSerializer
  @namespace DS
  @extends DS.JSONSerializer
*/
var RESTSerializer = JSONSerializer.extend({
  /**
    If you want to do normalizations specific to some part of the payload, you
    can specify those under `normalizeHash`.

    For example, given the following json where the the `IDs` under
    `"comments"` are provided as `_id` instead of `id`.

    ```javascript
    {
      "post": {
        "id": 1,
        "title": "Rails is omakase",
        "comments": [ 1, 2 ]
      },
      "comments": [{
        "_id": 1,
        "body": "FIRST"
      }, {
        "_id": 2,
        "body": "Rails is unagi"
      }]
    }
    ```

    You use `normalizeHash` to normalize just the comments:

    ```javascript
    App.PostSerializer = DS.RESTSerializer.extend({
      normalizeHash: {
        comments: function(hash) {
          hash.id = hash._id;
          delete hash._id;
          return hash;
        }
      }
    });
    ```

    The key under `normalizeHash` is usually just the original key
    that was in the original payload. However, key names will be
    impacted by any modifications done in the `normalizePayload`
    method. The `DS.RESTSerializer`'s default implementation makes no
    changes to the payload keys.

    @property normalizeHash
    @type {Object}
    @default undefined
  */

  /**
    Normalizes a part of the JSON payload returned by
    the server. You should override this method, munge the hash
    and call super if you have generic normalization to do.

    It takes the type of the record that is being normalized
    (as a DS.Model class), the property where the hash was
    originally found, and the hash to normalize.

    For example, if you have a payload that looks like this:

    ```js
    {
      "post": {
        "id": 1,
        "title": "Rails is omakase",
        "comments": [ 1, 2 ]
      },
      "comments": [{
        "id": 1,
        "body": "FIRST"
      }, {
        "id": 2,
        "body": "Rails is unagi"
      }]
    }
    ```

    The `normalize` method will be called three times:

    * With `App.Post`, `"posts"` and `{ id: 1, title: "Rails is omakase", ... }`
    * With `App.Comment`, `"comments"` and `{ id: 1, body: "FIRST" }`
    * With `App.Comment`, `"comments"` and `{ id: 2, body: "Rails is unagi" }`

    You can use this method, for example, to normalize underscored keys to camelized
    or other general-purpose normalizations.

    If you want to do normalizations specific to some part of the payload, you
    can specify those under `normalizeHash`.

    For example, if the `IDs` under `"comments"` are provided as `_id` instead of
    `id`, you can specify how to normalize just the comments:

    ```js
    App.PostSerializer = DS.RESTSerializer.extend({
      normalizeHash: {
        comments: function(hash) {
          hash.id = hash._id;
          delete hash._id;
          return hash;
        }
      }
    });
    ```

    The key under `normalizeHash` is just the original key that was in the original
    payload.

    @method normalize
    @param {subclass of DS.Model} typeClass
    @param {Object} hash
    @param {String} prop
    @return {Object}
  */
  normalize: function(typeClass, hash, prop) {
    this.normalizeId(hash);
    this.normalizeAttributes(typeClass, hash);
    this.normalizeRelationships(typeClass, hash);

    this.normalizeUsingDeclaredMapping(typeClass, hash);

    if (this.normalizeHash && this.normalizeHash[prop]) {
      this.normalizeHash[prop](hash);
    }

    this.applyTransforms(typeClass, hash);
    return hash;
  },


  /**
    Called when the server has returned a payload representing
    a single record, such as in response to a `find` or `save`.

    It is your opportunity to clean up the server's response into the normalized
    form expected by Ember Data.

    If you want, you can just restructure the top-level of your payload, and
    do more fine-grained normalization in the `normalize` method.

    For example, if you have a payload like this in response to a request for
    post 1:

    ```js
    {
      "id": 1,
      "title": "Rails is omakase",

      "_embedded": {
        "comment": [{
          "_id": 1,
          "comment_title": "FIRST"
        }, {
          "_id": 2,
          "comment_title": "Rails is unagi"
        }]
      }
    }
    ```

    You could implement a serializer that looks like this to get your payload
    into shape:

    ```js
    App.PostSerializer = DS.RESTSerializer.extend({
      // First, restructure the top-level so it's organized by type
      extractSingle: function(store, typeClass, payload, id) {
        var comments = payload._embedded.comment;
        delete payload._embedded;

        payload = { comments: comments, post: payload };
        return this._super(store, typeClass, payload, id);
      },

      normalizeHash: {
        // Next, normalize individual comments, which (after `extract`)
        // are now located under `comments`
        comments: function(hash) {
          hash.id = hash._id;
          hash.title = hash.comment_title;
          delete hash._id;
          delete hash.comment_title;
          return hash;
        }
      }
    })
    ```

    When you call super from your own implementation of `extractSingle`, the
    built-in implementation will find the primary record in your normalized
    payload and push the remaining records into the store.

    The primary record is the single hash found under `post` or the first
    element of the `posts` array.

    The primary record has special meaning when the record is being created
    for the first time or updated (`createRecord` or `updateRecord`). In
    particular, it will update the properties of the record that was saved.

    @method extractSingle
    @param {DS.Store} store
    @param {subclass of DS.Model} primaryTypeClass
    @param {Object} payload
    @param {String} recordId
    @return {Object} the primary response to the original request
  */
  extractSingle: function(store, primaryTypeClass, rawPayload, recordId) {
    var payload = this.normalizePayload(rawPayload);
    var primaryTypeClassName = primaryTypeClass.modelName;
    var primaryRecord;

    for (var prop in payload) {
<<<<<<< HEAD
      var modelName = this.typeForRoot(prop);
=======
      var typeName  = this.modelNameFromPayloadKey(prop);
>>>>>>> 22b05767

      if (!store.modelFactoryFor(modelName)) {
        Ember.warn(this.warnMessageNoModelForKey(prop, modelName), false);
        continue;
      }
<<<<<<< HEAD
      var typeClass = store.modelFor(modelName);
      var isPrimary = typeClass.modelName === primaryTypeClassName;
=======
      var type = store.modelFor(typeName);
      var isPrimary = type.modelName === primaryTypeClassName;
>>>>>>> 22b05767
      var value = payload[prop];

      if (value === null) {
        continue;
      }

      // legacy support for singular resources
      if (isPrimary && Ember.typeOf(value) !== "array" ) {
        primaryRecord = this.normalize(primaryTypeClass, value, prop);
        continue;
      }

      /*jshint loopfunc:true*/
      forEach.call(value, function(hash) {
<<<<<<< HEAD
        var modelName = this.typeForRoot(prop);
        var typeClass = store.modelFor(modelName);
        var typeSerializer = store.serializerFor(modelName);
=======
        var typeName = this.modelNameFromPayloadKey(prop);
        var type = store.modelFor(typeName);
        var typeSerializer = store.serializerFor(type);
>>>>>>> 22b05767

        hash = typeSerializer.normalize(typeClass, hash, prop);

        var isFirstCreatedRecord = isPrimary && !recordId && !primaryRecord;
        var isUpdatedRecord = isPrimary && coerceId(hash.id) === recordId;

        // find the primary record.
        //
        // It's either:
        // * the record with the same ID as the original request
        // * in the case of a newly created record that didn't have an ID, the first
        //   record in the Array
        if (isFirstCreatedRecord || isUpdatedRecord) {
          primaryRecord = hash;
        } else {
          store.push(modelName, hash);
        }
      }, this);
    }

    return primaryRecord;
  },

  /**
    Called when the server has returned a payload representing
    multiple records, such as in response to a `findAll` or `findQuery`.

    It is your opportunity to clean up the server's response into the normalized
    form expected by Ember Data.

    If you want, you can just restructure the top-level of your payload, and
    do more fine-grained normalization in the `normalize` method.

    For example, if you have a payload like this in response to a request for
    all posts:

    ```js
    {
      "_embedded": {
        "post": [{
          "id": 1,
          "title": "Rails is omakase"
        }, {
          "id": 2,
          "title": "The Parley Letter"
        }],
        "comment": [{
          "_id": 1,
          "comment_title": "Rails is unagi",
          "post_id": 1
        }, {
          "_id": 2,
          "comment_title": "Don't tread on me",
          "post_id": 2
        }]
      }
    }
    ```

    You could implement a serializer that looks like this to get your payload
    into shape:

    ```js
    App.PostSerializer = DS.RESTSerializer.extend({
      // First, restructure the top-level so it's organized by type
      // and the comments are listed under a post's `comments` key.
      extractArray: function(store, type, payload) {
        var posts = payload._embedded.post;
        var comments = [];
        var postCache = {};

        posts.forEach(function(post) {
          post.comments = [];
          postCache[post.id] = post;
        });

        payload._embedded.comment.forEach(function(comment) {
          comments.push(comment);
          postCache[comment.post_id].comments.push(comment);
          delete comment.post_id;
        });

        payload = { comments: comments, posts: posts };

        return this._super(store, type, payload);
      },

      normalizeHash: {
        // Next, normalize individual comments, which (after `extract`)
        // are now located under `comments`
        comments: function(hash) {
          hash.id = hash._id;
          hash.title = hash.comment_title;
          delete hash._id;
          delete hash.comment_title;
          return hash;
        }
      }
    })
    ```

    When you call super from your own implementation of `extractArray`, the
    built-in implementation will find the primary array in your normalized
    payload and push the remaining records into the store.

    The primary array is the array found under `posts`.

    The primary record has special meaning when responding to `findQuery`
    or `findHasMany`. In particular, the primary array will become the
    list of records in the record array that kicked off the request.

    If your primary array contains secondary (embedded) records of the same type,
    you cannot place these into the primary array `posts`. Instead, place the
    secondary items into an underscore prefixed property `_posts`, which will
    push these items into the store and will not affect the resulting query.

    @method extractArray
    @param {DS.Store} store
    @param {subclass of DS.Model} primaryTypeClass
    @param {Object} payload
    @return {Array} The primary array that was returned in response
      to the original query.
  */
  extractArray: function(store, primaryTypeClass, rawPayload) {
    var payload = this.normalizePayload(rawPayload);
    var primaryTypeClassName = primaryTypeClass.modelName;
    var primaryArray;

    for (var prop in payload) {
      var modelName = prop;
      var forcedSecondary = false;

      if (prop.charAt(0) === '_') {
        forcedSecondary = true;
        modelName = prop.substr(1);
      }

<<<<<<< HEAD
      var typeName = this.typeForRoot(modelName);
=======
      var typeName = this.modelNameFromPayloadKey(modelName);
>>>>>>> 22b05767
      if (!store.modelFactoryFor(typeName)) {
        Ember.warn(this.warnMessageNoModelForKey(prop, typeName), false);
        continue;
      }
      var type = store.modelFor(typeName);
<<<<<<< HEAD
      var typeSerializer = store.serializerFor(typeName);
=======
      var typeSerializer = store.serializerFor(type);
>>>>>>> 22b05767
      var isPrimary = (!forcedSecondary && (type.modelName === primaryTypeClassName));

      /*jshint loopfunc:true*/
      var normalizedArray = map.call(payload[prop], function(hash) {
        return typeSerializer.normalize(type, hash, prop);
      }, this);

      if (isPrimary) {
        primaryArray = normalizedArray;
      } else {
        store.pushMany(typeName, normalizedArray);
      }
    }

    return primaryArray;
  },

  /**
    This method allows you to push a payload containing top-level
    collections of records organized per type.

    ```js
    {
      "posts": [{
        "id": "1",
        "title": "Rails is omakase",
        "author", "1",
        "comments": [ "1" ]
      }],
      "comments": [{
        "id": "1",
        "body": "FIRST"
      }],
      "users": [{
        "id": "1",
        "name": "@d2h"
      }]
    }
    ```

    It will first normalize the payload, so you can use this to push
    in data streaming in from your server structured the same way
    that fetches and saves are structured.

    @method pushPayload
    @param {DS.Store} store
    @param {Object} payload
  */
  pushPayload: function(store, rawPayload) {
    var payload = this.normalizePayload(rawPayload);

    for (var prop in payload) {
<<<<<<< HEAD
      var modelName = this.typeForRoot(prop);
      if (!store.modelFactoryFor(modelName, prop)) {
        Ember.warn(this.warnMessageNoModelForKey(prop, modelName), false);
        continue;
      }
      var typeSerializer = store.serializerFor(modelName);
      var typeClass = store.modelFor(modelName);
=======
      var modelName = this.modelNameFromPayloadKey(prop);
      if (!store.modelFactoryFor(modelName)) {
        Ember.warn(this.warnMessageNoModelForKey(prop, modelName), false);
        continue;
      }
      var type = store.modelFor(modelName);
      var typeSerializer = store.serializerFor(type);
>>>>>>> 22b05767

      /*jshint loopfunc:true*/
      var normalizedArray = map.call(Ember.makeArray(payload[prop]), function(hash) {
        return typeSerializer.normalize(typeClass, hash, prop);
      }, this);

      store.pushMany(modelName, normalizedArray);
    }
  },

  /**
    This method is used to convert each JSON root key in the payload
    into a modelName that it can use to look up the appropriate model for
<<<<<<< HEAD
    that part of the payload. By default the modelName for a model is its
    name in camelCase, so if your JSON root key is 'fast_car' you would
    use typeForRoot to convert it to 'fast-car' so that Ember Data finds
    the `FastCar` model.

    If you diverge from this norm you should also consider changes to
    store._normalizeModelName as well.
=======
    that part of the payload.

    For example, your server may send a model name that does not correspond with
    the name of the model in your app. Let's take a look at an example model,
    and an example payload:
>>>>>>> 22b05767

    ```javascript
    // Located in the file app/models/post.js
    import DS from 'ember-data';
    export default var Post = DS.Model.extend();
    ```

    ```javascript
      {
        "blog/post": {
          "id": "1
        }
      }
    ```

<<<<<<< HEAD
    In order for Ember Data to know that the model corresponding to
    the 'response-fast-car' hash is `FastCar` (modelName: 'fastCar'),
    you can override typeForRoot to convert 'response-fast-car' to
    'fastCar' like so:
=======
    Ember Data is going to normalize the payload's root key for the modelName. As a result,
    it will try to look up the "blog/post" model. Since we don't have a model called "blog/post"
    (or a file called app/models/blog/post.js in ember-cli), Ember Data will throw an error
    because it cannot find the "blog/post" model.
>>>>>>> 22b05767

    Since we want to remove this namespace, we can define a serializer for the application that will
    remove "blog/" from the payload key whenver it's encountered by Ember Data:

    ```javascript
    // located in app/serializers/application.js
    import DS from 'ember-data';

    export default DS.RESTSerializer.extend({
      modelNameFromPayloadKey: function(payloadKey) {
        if (payloadKey === 'blog/post') {
          return this._super(payloadKey.replace('blog/', ''));
        } else {
         return this._super(payloadKey);
        }
      }
    });
    ```

    After refreshing, Ember Data will appropriately look up the "post" model.

    By default the modelName for a model is its
    name in dasherized form. This means that a payload key like "blogPost" would be
    normalized to "blog-post" when Ember Data looks up the model. Usually, Ember Data
    can use the correct inflection to do this for you. Most of the time, you won't
    need to override `modelNameFromPayloadKey` for this purpose.

    @method modelNameFromPayloadKey
    @param {String} key
    @return {String} the model's modelName
  */
<<<<<<< HEAD
  typeForRoot: function(key) {
    return normalizeModelName(key);
=======
  modelNameFromPayloadKey: function(key) {
    return singularize(normalizeModelName(key));
>>>>>>> 22b05767
  },

  // SERIALIZE

  /**
    Called when a record is saved in order to convert the
    record into JSON.

    By default, it creates a JSON object with a key for
    each attribute and belongsTo relationship.

    For example, consider this model:

    ```js
    App.Comment = DS.Model.extend({
      title: DS.attr(),
      body: DS.attr(),

      author: DS.belongsTo('user')
    });
    ```

    The default serialization would create a JSON object like:

    ```js
    {
      "title": "Rails is unagi",
      "body": "Rails? Omakase? O_O",
      "author": 12
    }
    ```

    By default, attributes are passed through as-is, unless
    you specified an attribute type (`DS.attr('date')`). If
    you specify a transform, the JavaScript value will be
    serialized when inserted into the JSON hash.

    By default, belongs-to relationships are converted into
    IDs when inserted into the JSON hash.

    ## IDs

    `serialize` takes an options hash with a single option:
    `includeId`. If this option is `true`, `serialize` will,
    by default include the ID in the JSON object it builds.

    The adapter passes in `includeId: true` when serializing
    a record for `createRecord`, but not for `updateRecord`.

    ## Customization

    Your server may expect a different JSON format than the
    built-in serialization format.

    In that case, you can implement `serialize` yourself and
    return a JSON hash of your choosing.

    ```js
    App.PostSerializer = DS.RESTSerializer.extend({
      serialize: function(snapshot, options) {
        var json = {
          POST_TTL: snapshot.attr('title'),
          POST_BDY: snapshot.attr('body'),
          POST_CMS: snapshot.hasMany('comments', { ids: true })
        }

        if (options.includeId) {
          json.POST_ID_ = snapshot.id;
        }

        return json;
      }
    });
    ```

    ## Customizing an App-Wide Serializer

    If you want to define a serializer for your entire
    application, you'll probably want to use `eachAttribute`
    and `eachRelationship` on the record.

    ```js
    App.ApplicationSerializer = DS.RESTSerializer.extend({
      serialize: function(snapshot, options) {
        var json = {};

        snapshot.eachAttribute(function(name) {
          json[serverAttributeName(name)] = snapshot.attr(name);
        })

        snapshot.eachRelationship(function(name, relationship) {
          if (relationship.kind === 'hasMany') {
            json[serverHasManyName(name)] = snapshot.hasMany(name, { ids: true });
          }
        });

        if (options.includeId) {
          json.ID_ = snapshot.id;
        }

        return json;
      }
    });

    function serverAttributeName(attribute) {
      return attribute.underscore().toUpperCase();
    }

    function serverHasManyName(name) {
      return serverAttributeName(name.singularize()) + "_IDS";
    }
    ```

    This serializer will generate JSON that looks like this:

    ```js
    {
      "TITLE": "Rails is omakase",
      "BODY": "Yep. Omakase.",
      "COMMENT_IDS": [ 1, 2, 3 ]
    }
    ```

    ## Tweaking the Default JSON

    If you just want to do some small tweaks on the default JSON,
    you can call super first and make the tweaks on the returned
    JSON.

    ```js
    App.PostSerializer = DS.RESTSerializer.extend({
      serialize: function(snapshot, options) {
        var json = this._super(snapshot, options);

        json.subject = json.title;
        delete json.title;

        return json;
      }
    });
    ```

    @method serialize
    @param {DS.Snapshot} snapshot
    @param {Object} options
    @return {Object} json
  */
  serialize: function(snapshot, options) {
    return this._super.apply(this, arguments);
  },

  /**
    You can use this method to customize the root keys serialized into the JSON.
    By default the REST Serializer sends the modelName of a model, which is a camelized
    version of the name.

    For example, your server may expect underscored root objects.

    ```js
    App.ApplicationSerializer = DS.RESTSerializer.extend({
      serializeIntoHash: function(data, type, record, options) {
        var root = Ember.String.decamelize(type.modelName);
        data[root] = this.serialize(record, options);
      }
    });
    ```

    @method serializeIntoHash
    @param {Object} hash
    @param {subclass of DS.Model} typeClass
    @param {DS.Snapshot} snapshot
    @param {Object} options
  */
  serializeIntoHash: function(hash, typeClass, snapshot, options) {
<<<<<<< HEAD
    var rootModelName = camelize(typeClass.modelName);
    hash[rootModelName] = this.serialize(snapshot, options);
=======
    var normalizedRootKey = this.payloadKeyFromModelName(typeClass.modelName);
    hash[normalizedRootKey] = this.serialize(snapshot, options);
  },

  /**
    You can use `payloadKeyFromModelName` to override the root key for an outgoing
    request. By default, the RESTSerializer returns a camelized version of the
    model's name.

    For a model called TacoParty, its `modelName` would be the string `taco-party`. The RESTSerializer
    will send it to the server with `tacoParty` as the root key in the JSON payload:

    ```js
    {
      "tacoParty": {
        "id": "1",
        "location": "Matthew Beale's House"
      }
    }
    ```

    For example, your server may expect dasherized root objects:

    ```js
    App.ApplicationSerializer = DS.RESTSerializer.extend({
      payloadKeyFromModelName: function(modelName) {
        return Ember.String.dasherize(modelName);
      }
    });
    ```

    Given a `TacoParty' model, calling `save` on a tacoModel would produce an outgoing
    request like:

    ```js
    {
      "taco-party": {
        "id": "1",
        "location": "Matthew Beale's House"
      }
    }
    ```

    @method payloadKeyFromModelName
    @param {String} modelName
    @returns {String}
  */
  payloadKeyFromModelName: function(modelName) {
    return camelize(modelName);
  },

  /**
   Deprecated. Use payloadKeyFromModelName instead

    @method typeForRoot
    @param {String} modelName
    @returns {String}
    @deprecated
  */
  typeForRoot: function(modelName) {
    Ember.deprecate("typeForRoot is deprecated. Use modelNameFromPayloadKey instead.");
    return this.modelNameFromPayloadKey(modelName);
>>>>>>> 22b05767
  },

  /**
    You can use this method to customize how polymorphic objects are serialized.
    By default the JSON Serializer creates the key by appending `Type` to
    the attribute and value from the model's camelcased model name.

    @method serializePolymorphicType
    @param {DS.Snapshot} snapshot
    @param {Object} json
    @param {Object} relationship
  */
  serializePolymorphicType: function(snapshot, json, relationship) {
    var key = relationship.key;
    var belongsTo = snapshot.belongsTo(key);
    key = this.keyForAttribute ? this.keyForAttribute(key, "serialize") : key;
    if (Ember.isNone(belongsTo)) {
      json[key + "Type"] = null;
    } else {
      json[key + "Type"] = Ember.String.camelize(belongsTo.modelName);
    }
  }
});

Ember.runInDebug(function() {
  RESTSerializer.reopen({
    warnMessageNoModelForKey: function(prop, modelName) {
      return 'Encountered "' + prop + '" in payload, but no model was found for model name "' + modelName + '" (resolved model name using ' + this.constructor.toString() + '.typeForRoot("' + prop + '"))';
    }
  });
});

export default RESTSerializer;<|MERGE_RESOLUTION|>--- conflicted
+++ resolved
@@ -3,12 +3,8 @@
 */
 
 import JSONSerializer from "ember-data/serializers/json-serializer";
-<<<<<<< HEAD
-import normalizeModelName from "ember-data/system/normalize-type-key";
-=======
 import normalizeModelName from "ember-data/system/normalize-model-name";
 import {singularize} from "ember-inflector/lib/system/string";
->>>>>>> 22b05767
 
 var forEach = Ember.ArrayPolyfills.forEach;
 var map = Ember.ArrayPolyfills.map;
@@ -271,23 +267,14 @@
     var primaryRecord;
 
     for (var prop in payload) {
-<<<<<<< HEAD
-      var modelName = this.typeForRoot(prop);
-=======
-      var typeName  = this.modelNameFromPayloadKey(prop);
->>>>>>> 22b05767
+      var modelName = this.modelNameFromPayloadKey(prop);
 
       if (!store.modelFactoryFor(modelName)) {
         Ember.warn(this.warnMessageNoModelForKey(prop, modelName), false);
         continue;
       }
-<<<<<<< HEAD
       var typeClass = store.modelFor(modelName);
       var isPrimary = typeClass.modelName === primaryTypeClassName;
-=======
-      var type = store.modelFor(typeName);
-      var isPrimary = type.modelName === primaryTypeClassName;
->>>>>>> 22b05767
       var value = payload[prop];
 
       if (value === null) {
@@ -302,15 +289,8 @@
 
       /*jshint loopfunc:true*/
       forEach.call(value, function(hash) {
-<<<<<<< HEAD
-        var modelName = this.typeForRoot(prop);
-        var typeClass = store.modelFor(modelName);
-        var typeSerializer = store.serializerFor(modelName);
-=======
         var typeName = this.modelNameFromPayloadKey(prop);
-        var type = store.modelFor(typeName);
-        var typeSerializer = store.serializerFor(type);
->>>>>>> 22b05767
+        var typeSerializer = store.serializerFor(typeName);
 
         hash = typeSerializer.normalize(typeClass, hash, prop);
 
@@ -448,21 +428,13 @@
         modelName = prop.substr(1);
       }
 
-<<<<<<< HEAD
-      var typeName = this.typeForRoot(modelName);
-=======
       var typeName = this.modelNameFromPayloadKey(modelName);
->>>>>>> 22b05767
       if (!store.modelFactoryFor(typeName)) {
         Ember.warn(this.warnMessageNoModelForKey(prop, typeName), false);
         continue;
       }
       var type = store.modelFor(typeName);
-<<<<<<< HEAD
       var typeSerializer = store.serializerFor(typeName);
-=======
-      var typeSerializer = store.serializerFor(type);
->>>>>>> 22b05767
       var isPrimary = (!forcedSecondary && (type.modelName === primaryTypeClassName));
 
       /*jshint loopfunc:true*/
@@ -515,23 +487,13 @@
     var payload = this.normalizePayload(rawPayload);
 
     for (var prop in payload) {
-<<<<<<< HEAD
-      var modelName = this.typeForRoot(prop);
-      if (!store.modelFactoryFor(modelName, prop)) {
-        Ember.warn(this.warnMessageNoModelForKey(prop, modelName), false);
-        continue;
-      }
-      var typeSerializer = store.serializerFor(modelName);
-      var typeClass = store.modelFor(modelName);
-=======
       var modelName = this.modelNameFromPayloadKey(prop);
       if (!store.modelFactoryFor(modelName)) {
         Ember.warn(this.warnMessageNoModelForKey(prop, modelName), false);
         continue;
       }
-      var type = store.modelFor(modelName);
-      var typeSerializer = store.serializerFor(type);
->>>>>>> 22b05767
+      var typeClass = store.modelFor(modelName);
+      var typeSerializer = store.serializerFor(modelName);
 
       /*jshint loopfunc:true*/
       var normalizedArray = map.call(Ember.makeArray(payload[prop]), function(hash) {
@@ -545,21 +507,11 @@
   /**
     This method is used to convert each JSON root key in the payload
     into a modelName that it can use to look up the appropriate model for
-<<<<<<< HEAD
-    that part of the payload. By default the modelName for a model is its
-    name in camelCase, so if your JSON root key is 'fast_car' you would
-    use typeForRoot to convert it to 'fast-car' so that Ember Data finds
-    the `FastCar` model.
-
-    If you diverge from this norm you should also consider changes to
-    store._normalizeModelName as well.
-=======
     that part of the payload.
 
     For example, your server may send a model name that does not correspond with
     the name of the model in your app. Let's take a look at an example model,
     and an example payload:
->>>>>>> 22b05767
 
     ```javascript
     // Located in the file app/models/post.js
@@ -575,17 +527,10 @@
       }
     ```
 
-<<<<<<< HEAD
-    In order for Ember Data to know that the model corresponding to
-    the 'response-fast-car' hash is `FastCar` (modelName: 'fastCar'),
-    you can override typeForRoot to convert 'response-fast-car' to
-    'fastCar' like so:
-=======
     Ember Data is going to normalize the payload's root key for the modelName. As a result,
     it will try to look up the "blog/post" model. Since we don't have a model called "blog/post"
     (or a file called app/models/blog/post.js in ember-cli), Ember Data will throw an error
     because it cannot find the "blog/post" model.
->>>>>>> 22b05767
 
     Since we want to remove this namespace, we can define a serializer for the application that will
     remove "blog/" from the payload key whenver it's encountered by Ember Data:
@@ -617,13 +562,8 @@
     @param {String} key
     @return {String} the model's modelName
   */
-<<<<<<< HEAD
-  typeForRoot: function(key) {
-    return normalizeModelName(key);
-=======
   modelNameFromPayloadKey: function(key) {
     return singularize(normalizeModelName(key));
->>>>>>> 22b05767
   },
 
   // SERIALIZE
@@ -798,10 +738,6 @@
     @param {Object} options
   */
   serializeIntoHash: function(hash, typeClass, snapshot, options) {
-<<<<<<< HEAD
-    var rootModelName = camelize(typeClass.modelName);
-    hash[rootModelName] = this.serialize(snapshot, options);
-=======
     var normalizedRootKey = this.payloadKeyFromModelName(typeClass.modelName);
     hash[normalizedRootKey] = this.serialize(snapshot, options);
   },
@@ -864,7 +800,6 @@
   typeForRoot: function(modelName) {
     Ember.deprecate("typeForRoot is deprecated. Use modelNameFromPayloadKey instead.");
     return this.modelNameFromPayloadKey(modelName);
->>>>>>> 22b05767
   },
 
   /**
