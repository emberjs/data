var get = Ember.get, set = Ember.set;

var Person, store, array;

module("unit/model - DS.Model", {
  setup: function() {
    store = createStore();

    Person = DS.Model.extend({
      name: DS.attr('string'),
      isDrugAddict: DS.attr('boolean')
    });
  },

  teardown: function() {
    Person = null;
    store = null;
  }
});

test("can have a property set on it", function() {
  var record = store.createRecord(Person);
  set(record, 'name', 'bar');

  equal(get(record, 'name'), 'bar', "property was set on the record");
});

test("setting a property on a record that has not changed does not cause it to become dirty", function() {
  store.push(Person, { id: 1, name: "Peter", isDrugAddict: true });
  store.find(Person, 1).then(async(function(person) {
    equal(person.get('isDirty'), false, "precond - person record should not be dirty");
    person.set('name', "Peter");
    person.set('isDrugAddict', true);
    equal(person.get('isDirty'), false, "record does not become dirty after setting property to old value");
  }));
});

test("a record reports its unique id via the `id` property", function() {
  store.push(Person, { id: 1 });

  store.find(Person, 1).then(async(function(record) {
    equal(get(record, 'id'), 1, "reports id as id by default");
  }));
});

test("a record's id is included in its toString representation", function() {
  store.push(Person, { id: 1 });

  store.find(Person, 1).then(async(function(record) {
    equal(record.toString(), '<(subclass of DS.Model):'+Ember.guidFor(record)+':1>', "reports id in toString");
  }));
});

test("trying to set an `id` attribute should raise", function() {
  Person = DS.Model.extend({
    id: DS.attr('number'),
    name: "Scumdale"
  });

  expectAssertion(function() {
    store.push(Person, { id: 1, name: "Scumdale" });
    var person = store.find(Person, 1);
  }, /You may not set `id`/);
});

test("it should use `_reference` and not `reference` to store its reference", function() {
  store.push(Person, { id: 1 });

  store.find(Person, 1).then(async(function(record) {
    equal(record.get('reference'), undefined, "doesn't shadow reference key");
  }));
});

test("it should cache attributes", function() {
  var store = createStore();

  var Post = DS.Model.extend({
    updatedAt: DS.attr('string')
  });

  var dateString = "Sat, 31 Dec 2011 00:08:16 GMT";
  var date = new Date(dateString);

  store.push(Post, { id: 1 });

  store.find(Post, 1).then(async(function(record) {
    record.set('updatedAt', date);
    deepEqual(date, get(record, 'updatedAt'), "setting a date returns the same date");
    strictEqual(get(record, 'updatedAt'), get(record, 'updatedAt'), "second get still returns the same object");
  }));
});

module("unit/model - DS.Model updating", {
  setup: function() {
    array = [{ id: 1, name: "Scumbag Dale" }, { id: 2, name: "Scumbag Katz" }, { id: 3, name: "Scumbag Bryn" }];
    Person = DS.Model.extend({ name: DS.attr('string') });
    store = createStore();
    store.pushMany(Person, array);
  },
  teardown: function() {
    Person = null;
    store = null;
    array = null;
  }
});

test("a DS.Model can update its attributes", function() {
  store.find(Person, 2).then(async(function(person) {
    set(person, 'name', "Brohuda Katz");
    equal(get(person, 'name'), "Brohuda Katz", "setting took hold");
  }));
});

test("a DS.Model can have a defaultValue", function() {
  var Tag = DS.Model.extend({
    name: DS.attr('string', { defaultValue: "unknown" })
  });

  var tag = store.createRecord(Tag);

  equal(get(tag, 'name'), "unknown", "the default value is found");

  set(tag, 'name', null);

  equal(get(tag, 'name'), null, "null doesn't shadow defaultValue");
});

test("a defaultValue for an attribite can be a function", function() {
  var Tag = DS.Model.extend({
    createdAt: DS.attr('string', {
      defaultValue: function() {
        return "le default value";
      }
    })
  });

  var tag = store.createRecord(Tag);
  equal(get(tag, 'createdAt'), "le default value", "the defaultValue function is evaluated");
});

test("when a DS.Model updates its attributes, its changes affect its filtered Array membership", function() {
  var people = store.filter(Person, function(hash) {
    if (hash.get('name').match(/Katz$/)) { return true; }
  });

  equal(get(people, 'length'), 1, "precond - one item is in the RecordArray");

  var person = people.objectAt(0);

  equal(get(person, 'name'), "Scumbag Katz", "precond - the item is correct");

  set(person, 'name', "Yehuda Katz");

  equal(get(people, 'length'), 1, "there is still one item");
  equal(get(person, 'name'), "Yehuda Katz", "it has the updated item");

  set(person, 'name', "Yehuda Katz-Foo");

  equal(get(people, 'length'), 0, "there are now no items");
});

module("unit/model - with a simple Person model", {
  setup: function() {
    array = [{ id: 1, name: "Scumbag Dale" }, { id: 2, name: "Scumbag Katz" }, { id: 3, name: "Scumbag Bryn" }];
    Person = DS.Model.extend({
      name: DS.attr('string')
    });
    store = createStore();
    store.pushMany(Person, array);
  },
  teardown: function() {
    Person = null;
    store = null;
    array = null;
  }
});

test("when a DS.Model updates its attributes, its changes affect its filtered Array membership", function() {
  var people = store.filter(Person, function(hash) {
    if (hash.get('name').match(/Katz$/)) { return true; }
  });

  equal(get(people, 'length'), 1, "precond - one item is in the RecordArray");

  var person = people.objectAt(0);

  equal(get(person, 'name'), "Scumbag Katz", "precond - the item is correct");

  set(person, 'name', "Yehuda Katz");

  equal(get(people, 'length'), 1, "there is still one item");
  equal(get(person, 'name'), "Yehuda Katz", "it has the updated item");

  set(person, 'name', "Yehuda Katz-Foo");

  equal(get(people, 'length'), 0, "there are now no items");
});

test("can ask if record with a given id is loaded", function() {
  equal(store.recordIsLoaded(Person, 1), true, 'should have person with id 1');
  equal(store.recordIsLoaded(Person, 4), false, 'should not have person with id 2');
});

test("a listener can be added to a record", function() {
  var count = 0;
  var F = function() { count++; };
  var record = store.createRecord(Person);

  record.on('event!', F);
  record.trigger('event!');

  equal(count, 1, "the event was triggered");

  record.trigger('event!');

  equal(count, 2, "the event was triggered");
});

test("when an event is triggered on a record the method with the same name is invoked with arguments", function(){
  var count = 0;
  var F = function() { count++; };
  var record = store.createRecord(Person);

  record.eventNamedMethod = F;

  record.trigger('eventNamedMethod');

  equal(count, 1, "the corresponding method was called");
});

test("when a method is invoked from an event with the same name the arguments are passed through", function(){
  var eventMethodArgs = null;
  var F = function() { eventMethodArgs = arguments; };
  var record = store.createRecord(Person);

  record.eventThatTriggersMethod = F;

  record.trigger('eventThatTriggersMethod', 1, 2);

  equal( eventMethodArgs[0], 1);
  equal( eventMethodArgs[1], 2);
});

var converts = function(type, provided, expected) {
  var testStore = createStore();

  var Model = DS.Model.extend({
    name: DS.attr(type)
  });

  testStore.push(Model, { id: 1, name: provided });
  testStore.push(Model, { id: 2 });

  testStore.find(Model, 1).then(async(function(record) {
    deepEqual(get(record, 'name'), expected, type + " coerces " + provided + " to " + expected);
  }));

  // See: Github issue #421
  // record = testStore.find(Model, 2);
  // set(record, 'name', provided);
  // deepEqual(get(record, 'name'), expected, type + " coerces " + provided + " to " + expected);
};

var convertsFromServer = function(type, provided, expected) {
  var testStore = createStore();

  var Model = DS.Model.extend({
    name: DS.attr(type)
  });

  testStore.push(Model, { id: 1, name: provided });
  testStore.find(Model, 1).then(async(function(record) {
    deepEqual(get(record, 'name'), expected, type + " coerces " + provided + " to " + expected);
  }));
};

var convertsWhenSet = function(type, provided, expected) {
  var testStore = createStore();

  var Model = DS.Model.extend({
    name: DS.attr(type)
  });

  testStore.push(Model, { id: 2 });
  var record = testStore.find(Model, 2).then(async(function(record) {
    set(record, 'name', provided);
    deepEqual(record.serialize().name, expected, type + " saves " + provided + " as " + expected);
  }));
};

test("a DS.Model can describe String attributes", function() {
  converts('string', "Scumbag Tom", "Scumbag Tom");
  converts('string', 1, "1");
  converts('string', "", "");
  converts('string', null, null);
  converts('string', undefined, null);
  convertsFromServer('string', undefined, null);
});

test("a DS.Model can describe Number attributes", function() {
  converts('number', "1", 1);
  converts('number', "0", 0);
  converts('number', 1, 1);
  converts('number', 0, 0);
  converts('number', "", null);
  converts('number', null, null);
  converts('number', undefined, null);
  converts('number', true, 1);
  converts('number', false, 0);
});

test("a DS.Model can describe Boolean attributes", function() {
  converts('boolean', "1", true);
  converts('boolean', "", false);
  converts('boolean', 1, true);
  converts('boolean', 0, false);
  converts('boolean', null, false);
  converts('boolean', true, true);
  converts('boolean', false, false);
});

test("a DS.Model can describe Date attributes", function() {
  converts('date', null, null);
  converts('date', undefined, undefined);

  var dateString = "Sat, 31 Dec 2011 00:08:16 GMT";
  var date = new Date(dateString);

  var store = createStore();

  var Person = DS.Model.extend({
    updatedAt: DS.attr('date')
  });

  store.push(Person, { id: 1 });
  store.find(Person, 1).then(async(function(record) {
    record.set('updatedAt', date);
    deepEqual(date, get(record, 'updatedAt'), "setting a date returns the same date");
  }));

  convertsFromServer('date', dateString, date);
  convertsWhenSet('date', date, dateString);
});

test("don't allow setting", function(){
  var store = createStore();

  var Person = DS.Model.extend();
  var record = store.createRecord(Person);

  raises(function(){
    record.set('isLoaded', true);
  }, "raised error when trying to set an unsettable record");
});

test("ensure model exits loading state, materializes data and fulfills promise only after data is available", function () {
  var store = createStore({
    adapter: DS.Adapter.extend({
      find: function(store, type, id) {
        return Ember.RSVP.resolve({ id: 1, name: "John", isDrugAddict: false });
      }
    })
  });

<<<<<<< HEAD
  store.find(Person, 1).then(async(function(person) {
    equal(get(person, 'currentState.stateName'), 'root.loaded.saved', 'model is in loaded state');
    equal(get(person, 'isLoaded'), true, 'model is loaded');
  }));
});
=======
  var person = store.find(Person, 1);

  equal(get(person, 'currentState.stateName'), 'root.loading', 'model is in loading state');
  equal(get(person, 'isLoaded'), false, 'model is not loaded');
  equal(get(person, '_deferred.promise.isFulfilled'), undefined, 'model is not fulfilled');

  get(person, 'name'); //trigger data setup

  equal(get(person, 'currentState.stateName'), 'root.loading', 'model is still in loading state');

  store.load(Person, { id: 1, name: "John", isDrugAddict: false });

  equal(get(person, 'currentState.stateName'), 'root.loaded.saved', 'model is in loaded state');
  equal(get(person, 'isLoaded'), true, 'model is loaded');
  equal(get(person, '_deferred.promise.isFulfilled'), true, 'model is fulfilled');
});


test("errors on inflight deleted models transition model to error state", function() {

  var person, store;

  store = DS.Store.create();
  store.load(Person, { id: 1, name: "John" });
  person = Person.find(1);
  person.transitionTo('deleted.inFlight');
  Ember.run(function() {
    person.adapterDidError();
  });

  ok(person.get('isError'), "model is in error state");
});
>>>>>>> 1e669efc
<|MERGE_RESOLUTION|>--- conflicted
+++ resolved
@@ -362,28 +362,10 @@
     })
   });
 
-<<<<<<< HEAD
   store.find(Person, 1).then(async(function(person) {
     equal(get(person, 'currentState.stateName'), 'root.loaded.saved', 'model is in loaded state');
     equal(get(person, 'isLoaded'), true, 'model is loaded');
   }));
-});
-=======
-  var person = store.find(Person, 1);
-
-  equal(get(person, 'currentState.stateName'), 'root.loading', 'model is in loading state');
-  equal(get(person, 'isLoaded'), false, 'model is not loaded');
-  equal(get(person, '_deferred.promise.isFulfilled'), undefined, 'model is not fulfilled');
-
-  get(person, 'name'); //trigger data setup
-
-  equal(get(person, 'currentState.stateName'), 'root.loading', 'model is still in loading state');
-
-  store.load(Person, { id: 1, name: "John", isDrugAddict: false });
-
-  equal(get(person, 'currentState.stateName'), 'root.loaded.saved', 'model is in loaded state');
-  equal(get(person, 'isLoaded'), true, 'model is loaded');
-  equal(get(person, '_deferred.promise.isFulfilled'), true, 'model is fulfilled');
 });
 
 
@@ -401,4 +383,3 @@
 
   ok(person.get('isError'), "model is in error state");
 });
->>>>>>> 1e669efc
