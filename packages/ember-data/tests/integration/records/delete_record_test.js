--- conflicted
+++ resolved
@@ -23,16 +23,11 @@
 });
 
 test("records can be deleted during record array enumeration", function () {
-<<<<<<< HEAD
   var adam, dave;
   run(function(){
     adam = env.store.push('person', {id: 1, name: "Adam Sunderland"});
     dave = env.store.push('person', {id: 2, name: "Dave Sunderland"});
   });
-=======
-  env.store.push('person', {id: 1, name: "Adam Sunderland"});
-  env.store.push('person', {id: 2, name: "Dave Sunderland"});
->>>>>>> d5f19518
   var all  = env.store.all('person');
 
   // pre-condition
@@ -48,16 +43,11 @@
 });
 
 test("when deleted records are rolled back, they are still in their previous record arrays", function () {
-<<<<<<< HEAD
   var jaime, cersei;
   run(function(){
     jaime = env.store.push('person', {id: 1, name: "Jaime Lannister"});
     cersei = env.store.push('person', {id: 2, name: "Cersei Lannister"});
   });
-=======
-  var jaime = env.store.push('person', {id: 1, name: "Jaime Lannister"});
-  env.store.push('person', {id: 2, name: "Cersei Lannister"});
->>>>>>> d5f19518
   var all = env.store.all('person');
   var filtered;
   run(function(){
