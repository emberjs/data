--- conflicted
+++ resolved
@@ -64,7 +64,6 @@
   expect(1);
 
   env.store.modelFor('post').reopen({
-<<<<<<< HEAD
     user: DS.belongsTo('user')
   });
 
@@ -82,25 +81,6 @@
   // It will call store.addToRelationship(post, 'user', userRec)
   // Calling addToRelationship will populate the OneToNull relationship
   env.store.push('post', { id: 1, user: 2});
-=======
-    user: DS.belongsTo('user', {
-      async: true,
-      inverse: 'messages'
-    })
-  });
-
-  env.adapter.find = function(store, type, id) {
-    ok(true, "The adapter's find method should be called");
-    return Ember.RSVP.resolve({
-      id: 1
-    });
-  };
-
-  env.store.push('post', {
-    id: 1,
-    user: 2
-  });
->>>>>>> f2bbfde2
 
   var post;
   env.store.find('post', 1).then(async(function(record) {
