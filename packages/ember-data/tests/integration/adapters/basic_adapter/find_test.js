var get = Ember.get;

var store, adapter, Person, PhoneNumber;

module("Basic Adapter - Finding", {
  setup: function() {
    adapter = DS.BasicAdapter.create();
    store = DS.Store.create({
      adapter: adapter
    });

    var attr = DS.attr, hasMany = DS.hasMany, belongsTo = DS.belongsTo;
    Person = DS.Model.extend({
      firstName: attr('string'),
      lastName: attr('string'),
      createdAt: attr('date')
    });

    PhoneNumber = DS.Model.extend({
      areaCode: attr('number'),
      number: attr('number'),
      person: belongsTo(Person)
    });

    Person.reopen({
      phoneNumbers: hasMany(PhoneNumber)
    });

    DS.registerTransforms('test', {
      date: {
        serialize: function(value) {
          return value.toString();
        },

        deserialize: function(string) {
          return new Date(string);
        }
      }
    });
  },

  teardown: function() {
    Ember.run(function() {
      DS.clearTransforms();
      store.destroy();
      adapter.destroy();
    });
  }
});

test("The sync object is consulted to load data", function() {
  Person.sync = {
    find: function(id, load) {
      equal(id, "1", "The correct ID is passed through");
      setTimeout(async(function() {
        load({ id: 1, firstName: "Tom", lastName: "Dale" });
      }));
    }
  };

  var person = Person.find(1);

  equal(get(person, 'id'), "1", "The id is the coerced ID passed to find");

  person.on('didLoad', async(function() {
    equal(get(person, 'firstName'), "Tom");
    equal(get(person, 'lastName'), "Dale");
    equal(get(person, 'id'), "1", "The id is still the same");
  }));
});

var process = DS.process;

test("A camelizeKeys() convenience will camelize all of the keys", function() {
  Person.sync = {
    find: function(id, load) {
      setTimeout(async(function() {
        var json = process({ id: 1, first_name: "Tom", last_name: "Dale" }).camelizeKeys();
        load(json);
      }));
    }
  };

  var person = Person.find(1);

  equal(get(person, 'id'), "1", "The id is the coerced ID passed to find");

  person.on('didLoad', async(function() {
    equal(get(person, 'firstName'), "Tom");
    equal(get(person, 'lastName'), "Dale");
    equal(get(person, 'id'), "1", "The id is still the same");
  }));
});

// test("An applyTransforms method will apply registered transforms", function() {
//   Person.sync = {
//     find: function(id, process) {
//       setTimeout(async(function() {
//         process({ id: 1, firstName: "Tom", lastName: "Dale", createdAt: "1986-06-09" })
//           .applyTransforms('test')
//           .load();
//       }));
//     }
//   };

//   var person = Person.find(1);

//   equal(get(person, 'id'), "1", "The id is the coerced ID passed to find");

//   person.on('didLoad', async(function() {
//     equal(get(person, 'firstName'), "Tom");
//     equal(get(person, 'lastName'), "Dale");
//     equal(get(person, 'createdAt').valueOf(), new Date("1986-06-09").valueOf(), "The date was properly transformed");
//     equal(get(person, 'id'), "1", "The id is still the same");
//   }));
// });

test("An adapter can use `munge` for arbitrary transformations", function() {
  Person.sync = {
    find: function(id, load) {
      setTimeout(async(function() {
        var json = process({ id: 1, FIRST_NAME: "Tom", LAST_NAME: "Dale", didCreateAtTime: "1986-06-09" })
          .munge(function(json) {
            json.firstName = json.FIRST_NAME;
            json.lastName = json.LAST_NAME;
            json.createdAt = new Date(json.didCreateAtTime);
          });

        load(json);
      }));
    }
  };

  var person = Person.find(1);

  equal(get(person, 'id'), "1", "The id is the coerced ID passed to find");

  person.on('didLoad', async(function() {
    equal(get(person, 'firstName'), "Tom");
    equal(get(person, 'lastName'), "Dale");
    equal(get(person, 'createdAt').valueOf(), new Date("1986-06-09").valueOf(), "The date was properly transformed");
    equal(get(person, 'id'), "1", "The id is still the same");
  }));
});

test("A query will invoke the findQuery hook on the sync object", function() {
  Person.sync = {
    query: function(query, load) {
      deepEqual(query, { all: true }, "The query was passed through");

      setTimeout(async(function() {
        var json = process([
          { id: 1, first_name: "Yehuda", last_name: "Katz" },
          { id: 2, first_name: "Tom", last_name: "Dale" }
        ]).camelizeKeys();
        load(json);
      }));
    }
  };

  var people = Person.query({ all: true });

  people.then(function() {
    equal(get(people, 'length'), 2, "The people are loaded in");
    deepEqual(people.objectAt(0).getProperties('id', 'firstName', 'lastName'), {
      id: "1",
      firstName: "Yehuda",
      lastName: "Katz"
    });

    deepEqual(people.objectAt(1).getProperties('id', 'firstName', 'lastName'), {
      id: "2",
      firstName: "Tom",
      lastName: "Dale"
    });
  });
});

test("A query's processor supports munge across all elements in its Array", function() {
  Person.sync = {
    query: function(query, load) {
      deepEqual(query, { all: true }, "The query was passed through");

      setTimeout(async(function() {
        var json = process([
          { id: 1, "name,first": "Yehuda", "name,last": "Katz" },
          { id: 2, "name,first": "Tom", "name,last": "Dale" }
        ])
        .munge(function(json) {
          json.firstName = json["name,first"];
          json.lastName = json["name,last"];
        });
        load(json);
      }));
    }
  };

  var people = Person.query({ all: true });

  people.then(function() {
    equal(get(people, 'length'), 2, "The people are loaded in");
    deepEqual(people.objectAt(0).getProperties('id', 'firstName', 'lastName'), {
      id: "1",
      firstName: "Yehuda",
      lastName: "Katz"
    });

    deepEqual(people.objectAt(1).getProperties('id', 'firstName', 'lastName'), {
      id: "2",
      firstName: "Tom",
      lastName: "Dale"
    });
  });
});

 test("A basic adapter receives a call to find<Relationship> for relationships", function() {
   expect(3);

   Person.sync = {
     find: function(id, process) {
       setTimeout(async(function() {
         process({ id: 1, firstName: "Tom", lastName: "Dale" }).load();
       }));
     },

     findPhoneNumbers: function(person, options, process) {
       setTimeout(async(function() {
         process([ { id: 1, areaCode: 703, number: 1234567 }, { id: 2, areaCode: 904, number: 9543256 } ]).load();
       }));
     }
   };

   Person.find(1).then(function(person) {
     return person.get('phoneNumbers');
   }).then(async(function(phoneNumbers) {
     equal(phoneNumbers.get('length'), 2, "There are now two phone numbers");
     equal(phoneNumbers.objectAt(0).get('number'), 1234567, "The first phone number was loaded in");
     equal(phoneNumbers.objectAt(1).get('number'), 9543256, "The second phone number was loaded in");
     return phoneNumbers;
   }));
 });

 test("A basic adapter receives a call to find<Relationship> for relationships", function() {
   expect(4);

   Person.sync = {
     find: function(id, process) {
       setTimeout(async(function() {
         process({ id: 1, firstName: "Tom", lastName: "Dale" }).load();
       }));
     },

     findHasMany: function(person, options, process) {
       equal(options.relationship, 'phoneNumbers');
       setTimeout(async(function() {
         process([ { id: 1, areaCode: 703, number: 1234567 }, { id: 2, areaCode: 904, number: 9543256 } ]).load();
       }));
     }
   };

   Person.find(1).then(function(person) {
     return person.get('phoneNumbers');
   }).then(async(function(phoneNumbers) {
     equal(phoneNumbers.get('length'), 2, "There are now two phone numbers");
     equal(phoneNumbers.objectAt(0).get('number'), 1234567, "The first phone number was loaded in");
     equal(phoneNumbers.objectAt(1).get('number'), 9543256, "The second phone number was loaded in");
     return phoneNumbers;
   }));
 });

 test("Metadata passed for a relationship will get passed to find<Relationship>", function() {
   expect(4);

   Person.sync = {
     find: function(id, process) {
       setTimeout(async(function() {
         process({ id: 1, firstName: "Tom", lastName: "Dale", phoneNumbers: 'http://example.com/people/1/phone_numbers' }).load();
       }));
     },

     findPhoneNumbers: function(person, options, process) {
       equal(options.data, 'http://example.com/people/1/phone_numbers', "The metadata was passed");
       setTimeout(async(function() {
         process([ { id: 1, areaCode: 703, number: 1234567 }, { id: 2, areaCode: 904, number: 9543256 } ]).load();
       }));
     }
   };

   Person.find(1).then(function(person) {
     return person.get('phoneNumbers');
   }).then(async(function(phoneNumbers) {
     equal(phoneNumbers.get('length'), 2, "There are now two phone numbers");
     equal(phoneNumbers.objectAt(0).get('number'), 1234567, "The first phone number was loaded in");
     equal(phoneNumbers.objectAt(1).get('number'), 9543256, "The second phone number was loaded in");
     return phoneNumbers;
   }));
 });

<<<<<<< HEAD
  Person.sync = {
    find: function(id, load) {
      setTimeout(async(function() {
        load(process({ id: 1, firstName: "Tom", lastName: "Dale" }));
      }));
    },

    findPhoneNumbers: function(person, options, load) {
      setTimeout(async(function() {
        load(process([ { id: 1, areaCode: 703, number: 1234567 }, { id: 2, areaCode: 904, number: 9543256 } ]));
      }));
    }
  };

  Person.find(1).then(function(person) {
    return person.get('phoneNumbers');
  }).then(async(function(phoneNumbers) {
    equal(phoneNumbers.get('length'), 2, "There are now two phone numbers");
    equal(phoneNumbers.objectAt(0).get('number'), 1234567, "The first phone number was loaded in");
    equal(phoneNumbers.objectAt(1).get('number'), 9543256, "The second phone number was loaded in");
  }));
});

test("A basic adapter receives a call to find<Relationship> for relationships", function() {
  expect(4);

  Person.sync = {
    find: function(id, load) {
      setTimeout(async(function() {
        load(process({ id: 1, firstName: "Tom", lastName: "Dale" }));
      }));
    },

    findHasMany: function(person, options, load) {
      equal(options.relationship, 'phoneNumbers');
      setTimeout(async(function() {
        load(process([ { id: 1, areaCode: 703, number: 1234567 }, { id: 2, areaCode: 904, number: 9543256 } ]));
      }));
    }
  };

  Person.find(1).then(function(person) {
    return person.get('phoneNumbers');
  }).then(async(function(phoneNumbers) {
    equal(phoneNumbers.get('length'), 2, "There are now two phone numbers");
    equal(phoneNumbers.objectAt(0).get('number'), 1234567, "The first phone number was loaded in");
    equal(phoneNumbers.objectAt(1).get('number'), 9543256, "The second phone number was loaded in");
  }));
});

test("Metadata passed for a relationship will get passed to find<Relationship>", function() {
  expect(4);

  Person.sync = {
    find: function(id, load) {
      setTimeout(async(function() {
        load({ id: 1, firstName: "Tom", lastName: "Dale", phoneNumbers: 'http://example.com/people/1/phone_numbers' });
      }));
    },

    findPhoneNumbers: function(person, options, load) {
      equal(options.data, 'http://example.com/people/1/phone_numbers', "The metadata was passed");
      setTimeout(async(function() {
        load([ { id: 1, areaCode: 703, number: 1234567 }, { id: 2, areaCode: 904, number: 9543256 } ]);
      }));
    }
  };

  Person.find(1).then(function(person) {
    return person.get('phoneNumbers');
  }).then(async(function(phoneNumbers) {
    equal(phoneNumbers.get('length'), 2, "There are now two phone numbers");
    equal(phoneNumbers.objectAt(0).get('number'), 1234567, "The first phone number was loaded in");
    equal(phoneNumbers.objectAt(1).get('number'), 9543256, "The second phone number was loaded in");
  }));
});
=======
>>>>>>> 5892413d

test("Metadata passed for a relationship will get passed to findHasMany", function() {
  expect(5);

  Person.sync = {
    find: function(id, load) {
      setTimeout(async(function() {
        load(process({ id: 1, firstName: "Tom", lastName: "Dale", phoneNumbers: 'http://example.com/people/1/phone_numbers' }));
      }));
    },

    findHasMany: function(person, options, load) {
      equal(options.data, 'http://example.com/people/1/phone_numbers', "The metadata was passed");
      equal(options.relationship, 'phoneNumbers', "The relationship name was passed");
      setTimeout(async(function() {
        load(process([ { id: 1, areaCode: 703, number: 1234567 }, { id: 2, areaCode: 904, number: 9543256 } ]));
      }));
    }
  };

  Person.find(1).then(function(person) {
    return person.get('phoneNumbers');
  }).then(async(function(phoneNumbers) {
    equal(phoneNumbers.get('length'), 2, "There are now two phone numbers");
    equal(phoneNumbers.objectAt(0).get('number'), 1234567, "The first phone number was loaded in");
    equal(phoneNumbers.objectAt(1).get('number'), 9543256, "The second phone number was loaded in");
    return phoneNumbers;
  }));
});
<|MERGE_RESOLUTION|>--- conflicted
+++ resolved
@@ -296,7 +296,6 @@
    }));
  });
 
-<<<<<<< HEAD
   Person.sync = {
     find: function(id, load) {
       setTimeout(async(function() {
@@ -373,8 +372,6 @@
     equal(phoneNumbers.objectAt(1).get('number'), 9543256, "The second phone number was loaded in");
   }));
 });
-=======
->>>>>>> 5892413d
 
 test("Metadata passed for a relationship will get passed to findHasMany", function() {
   expect(5);
