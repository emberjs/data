--- conflicted
+++ resolved
@@ -1,11 +1,6 @@
-<<<<<<< HEAD
-var get = Ember.get, set = Ember.set;
-var env, Person, Phone, App;
-var run = Ember.run;
-=======
 var get = Ember.get;
 var env, Person, Phone;
->>>>>>> d5f19518
+var run = Ember.run;
 
 module("integration/adapter/fixture_adapter - DS.FixtureAdapter", {
   setup: function() {
@@ -308,7 +303,7 @@
 });
 
 test("should save hasMany records", function() {
-  var tom, phone, createPhone, savePerson, assertPersonPhones;
+  var createPhone, savePerson, assertPersonPhones;
 
   expect(3);
 
