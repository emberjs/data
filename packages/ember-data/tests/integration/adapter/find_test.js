<<<<<<< HEAD
var get = Ember.get, set = Ember.set;
var Person, store, adapter;
var run = Ember.run;
=======
var Person, store;
>>>>>>> d5f19518

module("integration/adapter/find - Finding Records", {
  setup: function() {
    Person = DS.Model.extend({
      updatedAt: DS.attr('string'),
      name: DS.attr('string'),
      firstName: DS.attr('string'),
      lastName: DS.attr('string')
    });
  },

  teardown: function() {
    run(store,'destroy');
  }
});

test("It raises an assertion when no type is passed", function() {
  store = createStore();

  expectAssertion(function() {
    store.find();
  }, "You need to pass a type to the store's find method");
});

test("It raises an assertion when `undefined` is passed as id (#1705)", function() {
  store = createStore();

  expectAssertion(function() {
    store.find(Person, undefined);
  }, "You may not pass `undefined` as id to the store's find method");

  expectAssertion(function() {
    store.find(Person, null);
  }, "You may not pass `null` as id to the store's find method");
});

test("When a single record is requested, the adapter's find method should be called unless it's loaded.", function() {
  expect(2);

  var count = 0;

  store = createStore({ adapter: DS.Adapter.extend({
      find: function(store, type, id) {
        equal(type, Person, "the find method is called with the correct type");
        equal(count, 0, "the find method is only called once");

        count++;
        return { id: 1, name: "Braaaahm Dale" };
      }
    })
  });

  run(function(){
    store.find(Person, 1);
    store.find(Person, 1);
  });
});

test("When a single record is requested multiple times, all .find() calls are resolved after the promise is resolved", function() {
  var deferred = Ember.RSVP.defer();

  store = createStore({ adapter: DS.Adapter.extend({
      find:  function(store, type, id) {
        return deferred.promise;
      }
    })
  });

  run(function(){
    store.find(Person, 1).then(async(function(person) {
      equal(person.get('id'), "1");
      equal(person.get('name'), "Braaaahm Dale");

      stop();
      deferred.promise.then(function(value){
        start();
        ok(true, 'expected deferred.promise to fulfill');
      },function(reason){
        start();
        ok(false, 'expected deferred.promise to fulfill, but rejected');
      });
    }));
  });

  run(function(){
    store.find(Person, 1).then(async(function(post) {
      equal(post.get('id'), "1");
      equal(post.get('name'), "Braaaahm Dale");

      stop();
      deferred.promise.then(function(value){
        start();
        ok(true, 'expected deferred.promise to fulfill');
      }, function(reason){
        start();
        ok(false, 'expected deferred.promise to fulfill, but rejected');
      });

    }));
  });

  Ember.run(function() {
    deferred.resolve({ id: 1, name: "Braaaahm Dale" });
  });
});

test("When a single record is requested, and the promise is rejected, .find() is rejected.", function() {
  store = createStore({ adapter: DS.Adapter.extend({
      find: function(store, type, id) {
        return Ember.RSVP.reject();
      }
    })
  });

  run(function(){
    store.find(Person, 1).then(null, async(function(reason) {
      ok(true, "The rejection handler was called");
    }));
  });
});<|MERGE_RESOLUTION|>--- conflicted
+++ resolved
@@ -1,10 +1,5 @@
-<<<<<<< HEAD
-var get = Ember.get, set = Ember.set;
-var Person, store, adapter;
+var Person, store;
 var run = Ember.run;
-=======
-var Person, store;
->>>>>>> d5f19518
 
 module("integration/adapter/find - Finding Records", {
   setup: function() {
