<<<<<<< HEAD
var get = Ember.get, set = Ember.set;
var serializer, adapter, store;
var Post, Comment, Misc, env;
=======
var get = Ember.get;
var Post, Comment, env;
>>>>>>> 894457a8

module("integration/client_id_generation - Client-side ID Generation", {
  setup: function() {
    Comment = DS.Model.extend({
      post: DS.belongsTo('post')
    });

    Post = DS.Model.extend({
      comments: DS.hasMany('comment')
    });

    Misc = DS.Model.extend({
      foo: DS.attr('string')
    });

    env = setupStore({
      post: Post,
      comment: Comment,
      misc: Misc
    });
  },

  teardown: function() {
    env.container.destroy();
  }
});

test("If an adapter implements the `generateIdForRecord` method, the store should be able to assign IDs without saving to the persistence layer.", function() {
  expect(6);

  var idCount = 1;

  env.adapter.generateIdForRecord = function(passedStore, record) {
    equal(env.store, passedStore, "store is the first parameter");

    return "id-" + idCount++;
  };

  env.adapter.createRecord = function(store, type, record) {
    if (type === Comment) {
      equal(get(record, 'id'), 'id-1', "Comment passed to `createRecord` has 'id-1' assigned");
      return Ember.RSVP.resolve();
    } else {
      equal(get(record, 'id'), 'id-2', "Post passed to `createRecord` has 'id-2' assigned");
      return Ember.RSVP.resolve();
    }
  };

  var comment = env.store.createRecord('comment');
  var post = env.store.createRecord('post');

  equal(get(comment, 'id'), 'id-1', "comment is assigned id 'id-1'");
  equal(get(post, 'id'), 'id-2', "post is assigned id 'id-2'");

  // Despite client-generated IDs, calling commit() on the store should still
  // invoke the adapter's `createRecord` method.
  comment.save();
  post.save();
});
test("empty string and undefined ids should coerce to null", function() {
  expect(6);
  var idCount = 0;
  var ids = [undefined, ''];
  env.adapter.generateIdForRecord = function(passedStore, record) {
    equal(env.store, passedStore, "store is the first parameter");

    return ids[idCount++];
  };

  env.adapter.createRecord = function(store, type, record) {
    equal(typeof get(record, 'id'), 'object', 'correct type');
    return Ember.RSVP.resolve();
  };

  var comment = env.store.createRecord('misc');
  var post = env.store.createRecord('misc');

  equal(get(comment, 'id'), null, "comment is assigned id 'null'");
  equal(get(post, 'id'), null, "post is assigned id 'null'");

  // Despite client-generated IDs, calling commit() on the store should still
  // invoke the adapter's `createRecord` method.
  comment.save();
  post.save();
});<|MERGE_RESOLUTION|>--- conflicted
+++ resolved
@@ -1,11 +1,6 @@
-<<<<<<< HEAD
 var get = Ember.get, set = Ember.set;
 var serializer, adapter, store;
 var Post, Comment, Misc, env;
-=======
-var get = Ember.get;
-var Post, Comment, env;
->>>>>>> 894457a8
 
 module("integration/client_id_generation - Client-side ID Generation", {
   setup: function() {
