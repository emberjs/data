--- conflicted
+++ resolved
@@ -106,17 +106,6 @@
     strictEqual(person1.get('comments').objectAt(0), comment1);
     strictEqual(person2.get('comments').objectAt(0), comment1);
   });
-<<<<<<< HEAD
-});
-
-test("A nested belongsTo relationship can be marked as embedded via the `map` API", function() {
-    Adapter.map(Comment, {
-      user: { embedded: 'load' }
-    });
-
-    Adapter.map(Person, {
-      group: { embedded: 'load' }
-=======
 
   asyncTest("An embedded hasMany relationship can be extracted if the JSON is returned in response to a find", function() {
     Adapter.map(mapping, {
@@ -160,32 +149,11 @@
   asyncTest("An embedded hasMany relationship can be extracted if the JSON is returned in response to a findAll", function() {
     Adapter.map(mapping, {
       comments: { embedded: 'load' }
->>>>>>> 278a0b86
-    });
-
-    adapter = Adapter.create();
-    store.set('adapter', adapter);
-
-<<<<<<< HEAD
-    adapter.load(store, Comment, {
-      id: 1,
-      user: {
-        id: 2,
-        name: "Yehuda Katz",
-        group: {
-          id: 3,
-          name: "Developers"
-        }
-      }
-    });
-
-    var comment = store.find(Comment, 1);
-    var group = store.find(Group, 3);
-
-    strictEqual(group.get('name'), "Developers", "Group is addressable by its ID despite being loaded via embedding");
-    strictEqual(comment.get('user.group'), group, "relationship references the globally addressable record");
-});
-=======
+    });
+
+    adapter = Adapter.create();
+    store.set('adapter', adapter);
+
     adapter.findAll = function(store, type) {
       var self = this;
 
@@ -256,4 +224,34 @@
     equal(comment1.get('id'), 1, "comment with ID 1 was loaded");
   });
 });
->>>>>>> 278a0b86
+
+test("A nested belongsTo relationship can be marked as embedded via the `map` API", function() {
+    Adapter.map(Comment, {
+      user: { embedded: 'load' }
+    });
+
+    Adapter.map(Person, {
+      group: { embedded: 'load' }
+    });
+
+    adapter = Adapter.create();
+    store.set('adapter', adapter);
+
+    adapter.load(store, Comment, {
+      id: 1,
+      user: {
+        id: 2,
+        name: "Yehuda Katz",
+        group: {
+          id: 3,
+          name: "Developers"
+        }
+      }
+    });
+
+    var comment = store.find(Comment, 1);
+    var group = store.find(Group, 3);
+
+    strictEqual(group.get('name'), "Developers", "Group is addressable by its ID despite being loaded via embedding");
+    strictEqual(comment.get('user.group'), group, "relationship references the globally addressable record");
+});