--- conflicted
+++ resolved
@@ -19,13 +19,10 @@
     "test:try-one": "ember try:one"
   },
   "dependencies": {
-<<<<<<< HEAD
     "ember-data": "3.27.0-alpha.0",
     "ember-inflector": "^4.0.1"
-=======
     "ember-data": "3.28.0-alpha.0",
-    "ember-inflector": "^3.0.1"
->>>>>>> b1ce1e75
+    "ember-inflector": "^4.0.1"
   },
   "devDependencies": {
     "@ember-data/unpublished-test-infra": "3.28.0-alpha.0",
