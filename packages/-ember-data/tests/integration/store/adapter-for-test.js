--- conflicted
+++ resolved
@@ -40,14 +40,8 @@
     };
 
     assert.expectAssertion(() => {
-<<<<<<< HEAD
-      let p = store.adapterFor('person');
-      debugger;
-    }, /No adapter was found for 'person' and no 'application', store\.adapter = 'adapter-fallback-name', or '-json-api' adapter were found as fallbacks\./);
-=======
       store.adapterFor('person');
     }, /Assertion Failed: No adapter was found for 'person' and no 'application' adapter was found as a fallback/);
->>>>>>> b3d5da4f
   });
 
   test('we find and instantiate the application adapter', async function(assert) {
