import { run } from '@ember/runloop';
import { settled } from '@ember/test-helpers';
import Ember from 'ember';

import { module, test } from 'qunit';
import { Promise, resolve } from 'rsvp';

import DS from 'ember-data';
import { setupTest } from 'ember-qunit';

import RESTAdapter from '@ember-data/adapter/rest';
import JSONAPISerializer from '@ember-data/serializer/json-api';
import RESTSerializer from '@ember-data/serializer/rest';
import deepCopy from '@ember-data/unpublished-test-infra/test-support/deep-copy';
import testInDebug from '@ember-data/unpublished-test-infra/test-support/test-in-debug';

const Person = DS.Model.extend({
  name: DS.attr('string'),
  cars: DS.hasMany('car', { async: false }),
});

Person.reopenClass({
  toString() {
    return 'Person';
  },
});

const Car = DS.Model.extend({
  make: DS.attr('string'),
  model: DS.attr('string'),
  person: DS.belongsTo('person', { async: false }),
});

Car.reopenClass({
  toString() {
    return 'Car';
  },
});

function ajaxResponse(value) {
  return function(url, verb, hash) {
    return resolve(deepCopy(value));
  };
}

function tap(obj, methodName, callback) {
  let old = obj[methodName];

  let summary = { called: [] };

  obj[methodName] = function() {
    let result = old.apply(obj, arguments);
    if (callback) {
      callback.apply(obj, arguments);
    }
    summary.called.push(arguments);
    return result;
  };

  return summary;
}

module('integration/store - destroy', function(hooks) {
  setupTest(hooks);

  hooks.beforeEach(function() {
    this.owner.register('model:car', Car);
    this.owner.register('model:person', Person);

    this.owner.register('adapter:application', DS.Adapter.extend());
    this.owner.register('serializer:application', JSONAPISerializer.extend());
  });

  test("destroying record during find doesn't cause unexpected error (find resolves)", async function(assert) {
    assert.expect(1);

    let store = this.owner.lookup('service:store');

    let TestAdapter = DS.Adapter.extend({
      findRecord(store, type, id, snapshot) {
        return new Promise((resolve, reject) => {
          store.unloadAll(type.modelName);
          resolve({
            data: {
              type: 'car',
              id: '1',
              attributes: {},
            },
          });
        });
      },
    });

    this.owner.register('adapter:application', TestAdapter);

    let type = 'car';
    let id = '1';

    try {
      await store.findRecord(type, id);
      assert.ok(true, 'we have no error');
    } catch (e) {
      assert.ok(false, `we should have no error, received: ${e.message}`);
    }
  });

  test("destroying record during find doesn't cause unexpected error (find rejects)", async function(assert) {
    assert.expect(1);

    let store = this.owner.lookup('service:store');

    let TestAdapter = DS.Adapter.extend({
      findRecord(store, type, id, snapshot) {
        return new Promise((resolve, reject) => {
          store.unloadAll(type.modelName);
          reject(new Error('Record Was Not Found'));
        });
      },
    });

    this.owner.register('adapter:application', TestAdapter);

    let type = 'car';
    let id = '1';

    try {
      await store.findRecord(type, id);
      assert.ok(false, 'we have no error, but we should');
    } catch (e) {
      assert.strictEqual(e.message, 'Record Was Not Found', `we should have a NotFound error`);
    }
  });

  testInDebug('find calls do not resolve when the store is destroyed', async function(assert) {
    assert.expect(2);

    let store = this.owner.lookup('service:store');
    let next;
    let nextPromise = new Promise(resolve => (next = resolve));
    let TestAdapter = DS.Adapter.extend({
      findRecord() {
        next();
        nextPromise = new Promise(resolve => {
          next = resolve;
        }).then(() => {
          return {
            data: { type: 'car', id: '1' },
          };
        });
        return nextPromise;
      },
    });

    this.owner.register('adapter:application', TestAdapter);

    // needed for LTS 2.16
    Ember.Test.adapter.exception = e => {
      throw e;
    };

    store.shouldTrackAsyncRequests = true;
    store.push = function() {
      assert('The test should have destroyed the store by now', store.isDestroyed);

      throw new Error("We shouldn't be pushing data into the store when it is destroyed");
    };
    let requestPromise = store.findRecord('car', '1');

    await nextPromise;

    assert.throws(() => {
      run(() => store.destroy());
    }, /Async Request leaks detected/);

    next();

    await nextPromise;

    // ensure we allow the internal store promises
    // to flush, potentially pushing data into the store
    await settled();
    assert.ok(true, 'we made it to the end');
    await requestPromise;
    assert.ok(false, 'we should never make it here');
  });

  test('destroying the store correctly cleans everything up', async function(assert) {
    let car, person;
    let store = this.owner.lookup('service:store');
    let adapter = store.adapterFor('application');

    adapter.shouldBackgroundReloadRecord = () => false;

    store.push({
      data: [
        {
          type: 'car',
          id: '1',
          attributes: {
            make: 'BMC',
            model: 'Mini',
          },
          relationships: {
            person: {
              data: { type: 'person', id: '1' },
            },
          },
        },
        {
          type: 'person',
          id: '1',
          attributes: {
            name: 'Tom Dale',
          },
          relationships: {
            cars: {
              data: [{ type: 'car', id: '1' }],
            },
          },
        },
      ],
    });

    car = store.peekRecord('car', '1');
    person = store.peekRecord('person', '1');

    let personWillDestroy = tap(person, 'willDestroy');
    let carWillDestroy = tap(car, 'willDestroy');
    let carsWillDestroy = tap(car.get('person.cars'), 'willDestroy');

    adapter.query = function() {
      return {
        data: [
          {
            id: '2',
            type: 'person',
            attributes: { name: 'Yehuda' },
          },
        ],
      };
    };

    let adapterPopulatedPeople = await store.query('person', {
      someCrazy: 'query',
    });

    let adapterPopulatedPeopleWillDestroy = tap(adapterPopulatedPeople, 'willDestroy');

    await store.findRecord('person', '2');

    assert.equal(personWillDestroy.called.length, 0, 'expected person.willDestroy to not have been called');
    assert.equal(carWillDestroy.called.length, 0, 'expected car.willDestroy to not have been called');
    assert.equal(carsWillDestroy.called.length, 0, 'expected cars.willDestroy to not have been called');
    assert.equal(
      adapterPopulatedPeopleWillDestroy.called.length,
      0,
      'expected adapterPopulatedPeople.willDestroy to not have been called'
    );
    assert.equal(car.get('person'), person, "expected car's person to be the correct person");
    assert.equal(person.get('cars.firstObject'), car, " expected persons cars's firstRecord to be the correct car");

    store.destroy();

    await settled();

    assert.equal(personWillDestroy.called.length, 1, 'expected person to have received willDestroy once');
    assert.equal(carWillDestroy.called.length, 1, 'expected car to have received willDestroy once');
    assert.equal(carsWillDestroy.called.length, 1, 'expected person.cars to have received willDestroy once');
    assert.equal(
      adapterPopulatedPeopleWillDestroy.called.length,
      1,
      'expected adapterPopulatedPeople to receive willDestroy once'
    );
  });
});

module('integration/store - findRecord', function(hooks) {
  setupTest(hooks);
  let store;

  hooks.beforeEach(function() {
    this.owner.register('model:car', Car);
    this.owner.register('adapter:application', RESTAdapter.extend());
    this.owner.register('serializer:application', RESTSerializer.extend());
    store = this.owner.lookup('service:store');
    store.shouldTrackAsyncRequests = true;
  });

  test('store#findRecord fetches record from server when cached record is not present', async function(assert) {
    assert.expect(2);

    let adapter = store.adapterFor('application');

    adapter.ajax = ajaxResponse({
      cars: [
        {
          id: '20',
          make: 'BMC',
          model: 'Mini',
        },
      ],
    });

    let cachedRecordIsPresent = store.hasRecordForId('car', '20');

    assert.ok(!cachedRecordIsPresent, 'Car with id=20 should not exist');

    let car = await store.findRecord('car', '20');

    assert.strictEqual(car.get('make'), 'BMC', 'Car with id=20 is now loaded');
  });

  test('store#findRecord returns cached record immediately and reloads record in the background', async function(assert) {
    assert.expect(4);

    let adapter = store.adapterFor('application');

    adapter.shouldReloadRecord = () => false;
    adapter.shouldBackgroundReloadRecord = () => true;

    store.push({
      data: {
        type: 'car',
        id: '1',
        attributes: {
          make: 'BMC',
          model: 'Mini',
        },
      },
    });

    adapter.ajax = async () => {
      await resolve();

      return {
        cars: [
          {
            id: '1',
            make: 'BMC',
            model: 'Princess',
          },
        ],
      };
    };

    const promiseCar = store.findRecord('car', '1');
    const car = await promiseCar;

    assert.strictEqual(promiseCar.get('model'), 'Mini', 'promiseCar is from cache');
    assert.strictEqual(car.get('model'), 'Mini', 'car record is returned from cache');

    await settled();

    assert.strictEqual(promiseCar.get('model'), 'Princess', 'promiseCar is updated');
    assert.strictEqual(car.get('model'), 'Princess', 'Updated car record is returned');
  });

  test('store#findRecord { reload: true } ignores cached record and reloads record from server', async function(assert) {
    assert.expect(2);

    const testAdapter = DS.RESTAdapter.extend({
      shouldReloadRecord(store, type, id, snapshot) {
        assert.ok(false, 'shouldReloadRecord should not be called when { reload: true }');
      },
    });

    this.owner.register('adapter:application', testAdapter);

    let adapter = store.adapterFor('application');

    store.push({
      data: {
        type: 'car',
        id: '1',
        attributes: {
          make: 'BMC',
          model: 'Mini',
        },
      },
    });

    adapter.ajax = ajaxResponse({
      cars: [
        {
          id: '1',
          make: 'BMC',
          model: 'Princess',
        },
      ],
    });

    let cachedCar = store.peekRecord('car', '1');

    assert.strictEqual(cachedCar.get('model'), 'Mini', 'cached car has expected model');

    let car = await store.findRecord('car', '1', { reload: true });

    assert.strictEqual(car.model, 'Princess', 'cached record ignored, record reloaded via server');
  });

  test('store#findRecord { reload: true } ignores cached record and reloads record from server even after previous findRecord', async function(assert) {
    assert.expect(5);

    let calls = 0;

    const testAdapter = DS.JSONAPIAdapter.extend({
      shouldReloadRecord(store, type, id, snapshot) {
        assert.ok(false, 'shouldReloadRecord should not be called when { reload: true }');
      },
      async findRecord() {
        calls++;

        await resolve();

        return {
          data: {
            type: 'car',
            id: '1',
            attributes: {
              make: 'BMC',
              model: calls === 1 ? 'Mini' : 'Princess',
            },
          },
        };
      },
    });

    this.owner.register('adapter:application', testAdapter);
    this.owner.register('serializer:application', JSONAPISerializer.extend());

    let car = await store.findRecord('car', '1');

    assert.strictEqual(calls, 1, 'We made one call to findRecord');
    assert.strictEqual(car.model, 'Mini', 'cached car has expected model');

    let promiseCar = store.findRecord('car', '1', { reload: true });

    assert.strictEqual(promiseCar.get('model'), undefined, `We don't have early access to local data`);

    car = await promiseCar;

    assert.strictEqual(calls, 2, 'We made a second call to findRecord');
    assert.strictEqual(car.get('model'), 'Princess', 'cached record ignored, record reloaded via server');
  });

  test('store#findRecord { backgroundReload: false } returns cached record and does not reload in the background', async function(assert) {
    assert.expect(2);

    const testAdapter = DS.RESTAdapter.extend({
      shouldBackgroundReloadRecord() {
        assert.ok(false, 'shouldBackgroundReloadRecord should not be called when { backgroundReload: false }');
      },

      findRecord() {
        assert.ok(false, 'findRecord() should not be called when { backgroundReload: false }');
      },
    });

    this.owner.register('adapter:application', testAdapter);

    store.push({
      data: {
        type: 'car',
        id: '1',
        attributes: {
          make: 'BMC',
          model: 'Mini',
        },
      },
    });

    let car = await store.findRecord('car', '1', { backgroundReload: false });

    assert.strictEqual(car.model, 'Mini', 'cached car record is returned');

    car = store.peekRecord('car', '1');

    assert.strictEqual(car.model, 'Mini', 'car record was not reloaded');
  });

  test('store#findRecord { backgroundReload: true } returns cached record and reloads record in background', async function(assert) {
    assert.expect(2);

    const testAdapter = DS.RESTAdapter.extend({
      shouldBackgroundReloadRecord() {
        assert.ok(false, 'shouldBackgroundReloadRecord should not be called when { backgroundReload: true }');
      },
    });

    this.owner.register('adapter:application', testAdapter);

    let adapter = store.adapterFor('application');

    store.push({
      data: {
        type: 'car',
        id: '1',
        attributes: {
          make: 'BMC',
          model: 'Mini',
        },
      },
    });

    adapter.ajax = async function() {
      await resolve();

      return deepCopy({
        cars: [
          {
            id: '1',
            make: 'BMC',
            model: 'Princess',
          },
        ],
      });
    };

    let carPromise = await store.findRecord('car', '1', { backgroundReload: true });

    assert.strictEqual(carPromise.model, 'Mini', 'cached car record is returned');

    // Wait for internal promise to be resolved and update the record with the upcoming information.
    await settled();

    let car = store.peekRecord('car', '1');

    assert.strictEqual(car.model, 'Princess', 'car record was reloaded');
  });

  test('store#findRecord { backgroundReload: false } is ignored if adapter.shouldReloadRecord is true', async function(assert) {
    assert.expect(2);

    const testAdapter = DS.RESTAdapter.extend({
      shouldReloadRecord() {
        return true;
      },

      shouldBackgroundReloadRecord() {
        assert.ok(false, 'shouldBackgroundReloadRecord should not be called when adapter.shouldReloadRecord = true');
      },
    });

    this.owner.register('adapter:application', testAdapter);

    let adapter = store.adapterFor('application');

    store.push({
      data: {
        type: 'car',
        id: '1',
        attributes: {
          make: 'BMC',
          model: 'Mini',
        },
      },
    });

    adapter.ajax = async function() {
      await resolve();

      return deepCopy({
        cars: [
          {
            id: '1',
            make: 'BMC',
            model: 'Princess',
          },
        ],
      });
    };

    let car = store.peekRecord('car', '1');

    assert.strictEqual(car.get('model'), 'Mini', 'Car record is initially a Mini');

    car = await store.findRecord('car', '1', { backgroundReload: false });

    assert.strictEqual(car.get('model'), 'Princess', 'Car record is reloaded immediately (not in the background)');
  });

<<<<<<< HEAD
  test('store#findRecord call with `id` of type different than non-empty string or number should trigger an assertion', function(assert) {
    const badValues = ['', undefined, null, NaN, false];
    assert.expect(badValues.length);

    let store = this.owner.lookup('service:store');

    run(() => {
      badValues.map(item => {
        assert.expectAssertion(() => {
          store.findRecord('car', item);
        }, `Expected id to be a string or number, recieved ${String(item)}`);
=======
  testInDebug(
    'store#findRecord call with `id` of type different than non-empty string or number should trigger an assertion',
    function(assert) {
      const badValues = ['', undefined, null, NaN, false];

      assert.expect(badValues.length);

      badValues.map(item => {
        assert.expectAssertion(() => {
          store.findRecord('car', item);
        }, `Expected id to be a string or number, received ${String(item)}`);
>>>>>>> 7f99d0e6
      });
    });
  });
});

module('integration/store - findAll', function(hooks) {
  setupTest(hooks);

  test('Using store#findAll with no records triggers a query', async function(assert) {
    assert.expect(2);

    this.owner.register('model:car', Car);
    this.owner.register('adapter:application', RESTAdapter.extend());
    this.owner.register('serializer:application', RESTSerializer.extend());

    let store = this.owner.lookup('service:store');
    let adapter = store.adapterFor('application');

    adapter.ajax = () => {
      return resolve({
        cars: [
          {
            id: '1',
            make: 'BMC',
            model: 'Princess',
          },
          {
            id: '2',
            make: 'BMCW',
            model: 'Isetta',
          },
        ],
      });
    };

    let cars = store.peekAll('car');

    assert.strictEqual(cars.length, 0, 'There is no cars in the store');

    cars = await store.findAll('car');

    assert.strictEqual(cars.length, 2, 'Two car were fetched');
  });

  test('Using store#findAll with existing records performs a query in the background, updating existing records and returning new ones', async function(assert) {
    assert.expect(4);

    this.owner.register('model:car', Car);
    this.owner.register('adapter:application', RESTAdapter.extend());
    this.owner.register('serializer:application', RESTSerializer.extend());

    let store = this.owner.lookup('service:store');
    let adapter = store.adapterFor('application');

    store.push({
      data: {
        type: 'car',
        id: '1',
        attributes: {
          make: 'BMC',
          model: 'Mini',
        },
      },
    });

    let resolvefindAll;
    let resolvefindAllPromise = new Promise(resolve => (resolvefindAll = resolve));

    adapter.ajax = () => {
      resolvefindAll();
      resolvefindAllPromise = new Promise(function(resolve) {
        resolvefindAll = resolve;
      }).then(function() {
        return {
          cars: [
            {
              id: '1',
              make: 'BMC',
              model: 'New Mini',
            },
            {
              id: '2',
              make: 'BMCW',
              model: 'Isetta',
            },
          ],
        };
      });

      return resolvefindAllPromise;
    };

    let cars = store.peekAll('car');

    assert.equal(cars.length, 1, 'There is one car in the store');

    cars = await store.findAll('car');

    assert.equal(cars.length, 1, 'Store resolves with the existing records');

    resolvefindAll();

    await settled();

    cars = store.peekAll('car');

    assert.equal(cars.length, 2, 'There is 2 cars in the store now');

    let mini = cars.findBy('id', '1');

    assert.equal(mini.model, 'New Mini', 'Existing records have been updated');
  });

  test('store#findAll { backgroundReload: false } skips shouldBackgroundReloadAll, returns cached records & does not reload in the background', async function(assert) {
    assert.expect(4);

    let testAdapter = DS.RESTAdapter.extend({
      shouldBackgroundReloadAll() {
        assert.ok(false, 'shouldBackgroundReloadAll should not be called when { backgroundReload: false }');
      },

      findAll() {
        assert.ok(false, 'findAll() should not be called when { backgroundReload: true }');
      },
    });

    this.owner.register('model:car', Car);
    this.owner.register('serializer:application', RESTSerializer.extend());
    this.owner.register('adapter:application', testAdapter);

    let store = this.owner.lookup('service:store');

    store.push({
      data: {
        type: 'car',
        id: '1',
        attributes: {
          make: 'BMC',
          model: 'Mini',
        },
      },
    });

    let cars = await store.findAll('car', { backgroundReload: false });

    assert.equal(cars.length, 1, 'single cached car record is returned');
    assert.equal(cars.firstObject.model, 'Mini', 'correct cached car record is returned');

    await settled();

    cars = store.peekAll('car');

    assert.equal(cars.length, 1, 'single cached car record is returned again');
    assert.equal(cars.firstObject.model, 'Mini', 'correct cached car record is returned again');
  });

  test('store#findAll { backgroundReload: true } skips shouldBackgroundReloadAll, returns cached records, & reloads in background', async function(assert) {
    assert.expect(5);

    let testAdapter = DS.RESTAdapter.extend({
      shouldBackgroundReloadAll() {
        assert.ok(false, 'shouldBackgroundReloadAll should not be called when { backgroundReload: true }');
      },
    });

    this.owner.register('adapter:application', testAdapter);
    this.owner.register('model:car', Car);
    this.owner.register('serializer:application', RESTSerializer.extend());

    let store = this.owner.lookup('service:store');
    let adapter = store.adapterFor('application');

    store.push({
      data: {
        type: 'car',
        id: '1',
        attributes: {
          make: 'BMC',
          model: 'Mini',
        },
      },
    });

    adapter.ajax = async () => {
      await resolve();

      return {
        cars: [
          {
            id: '1',
            make: 'BMC',
            model: 'New Mini',
          },
          {
            id: '2',
            make: 'BMCW',
            model: 'Isetta',
          },
        ],
      };
    };

    let cars = await store.findAll('car', { backgroundReload: true });

    assert.equal(cars.length, 1, 'single cached car record is returned');
    assert.equal(cars.firstObject.model, 'Mini', 'correct cached car record is returned');

    await settled();

    // IE11 hack
    cars = store.peekAll('car');
    assert.equal(cars.length, 2, 'multiple cars now in the store');
    assert.equal(cars.firstObject.model, 'New Mini', 'existing record updated correctly');
    assert.equal(cars.lastObject.model, 'Isetta', 'new record added to the store');
  });

  test('store#findAll { backgroundReload: false } is ignored if adapter.shouldReloadAll is true', async function(assert) {
    assert.expect(5);

    let testAdapter = DS.RESTAdapter.extend({
      shouldReloadAll() {
        return true;
      },

      shouldBackgroundReloadAll() {
        assert.ok(false, 'shouldBackgroundReloadAll should not be called when adapter.shouldReloadAll = true');
      },
    });

    this.owner.register('model:car', Car);
    this.owner.register('adapter:application', testAdapter);
    this.owner.register('serializer:application', RESTSerializer.extend());

    let store = this.owner.lookup('service:store');
    let adapter = store.adapterFor('application');

    store.push({
      data: {
        type: 'car',
        id: '1',
        attributes: {
          make: 'BMC',
          model: 'Mini',
        },
      },
    });

    adapter.ajax = () => {
      return resolve({
        cars: [
          {
            id: '1',
            make: 'BMC',
            model: 'New Mini',
          },
          {
            id: '2',
            make: 'BMCW',
            model: 'Isetta',
          },
        ],
      });
    };

    let cars = store.peekAll('car');

    assert.equal(cars.length, 1, 'one car in the store');
    assert.equal(cars.firstObject.model, 'Mini', 'correct car is in the store');

    cars = await store.findAll('car', { backgroundReload: false });

    assert.equal(cars.length, 2, 'multiple car records are returned');
    assert.equal(cars.firstObject.model, 'New Mini', 'initial car record was updated');
    assert.equal(cars.lastObject.model, 'Isetta', 'second car record was loaded');
  });

  test('store#findAll should eventually return all known records even if they are not in the adapter response', async function(assert) {
    assert.expect(5);

    this.owner.register('model:car', Car);
    this.owner.register('adapter:application', RESTAdapter.extend());
    this.owner.register('serializer:application', RESTSerializer.extend());

    let store = this.owner.lookup('service:store');
    let adapter = store.adapterFor('application');

    store.push({
      data: [
        {
          type: 'car',
          id: '1',
          attributes: {
            make: 'BMC',
            model: 'Mini',
          },
        },
        {
          type: 'car',
          id: '2',
          attributes: {
            make: 'BMCW',
            model: 'Isetta',
          },
        },
      ],
    });

    let resolvefindAll;
    let resolvefindAllPromise = new Promise(resolve => (resolvefindAll = resolve));

    adapter.ajax = () => {
      resolvefindAll();
      resolvefindAllPromise = new Promise(function(resolve) {
        resolvefindAll = resolve;
      }).then(function() {
        return {
          cars: [
            {
              id: '1',
              make: 'BMC',
              model: 'New Mini',
            },
          ],
        };
      });

      return resolvefindAllPromise;
    };

    let cars = await store.findAll('car');

    assert.equal(cars.length, 2, 'It returns all cars');

    let mini = cars.findBy('id', '1');
    assert.equal(mini.model, 'Mini', 'Records have not yet been updated');

    resolvefindAll();

    await settled();

    assert.equal(cars.length, 2, 'There are still 2 cars in the store after ajax promise resolves');
    const peeked = store.peekAll('car');
    assert.strictEqual(peeked, cars, 'findAll and peekAll result are the same');

    mini = cars.findBy('id', '1');
    assert.equal(mini.model, 'New Mini', 'Existing records have been updated');
  });

  test('Using store#fetch on an empty record calls find', async function(assert) {
    assert.expect(2);

    this.owner.register('model:car', Car);
    this.owner.register('model:person', Person);
    this.owner.register('adapter:application', RESTAdapter.extend());
    this.owner.register('serializer:application', RESTSerializer.extend());

    let store = this.owner.lookup('service:store');
    let adapter = store.adapterFor('application');

    adapter.ajax = () => {
      return resolve({
        cars: [
          {
            id: '20',
            make: 'BMCW',
            model: 'Mini',
          },
        ],
      });
    };

    store.push({
      data: {
        type: 'person',
        id: '1',
        attributes: {
          name: 'Tom Dale',
        },
        relationships: {
          cars: {
            data: [{ type: 'car', id: '20' }],
          },
        },
      },
    });

    let car = store.recordForId('car', '20');

    assert.equal(car.isEmpty, true, 'Car with id=20 should be empty');

    car = await store.findRecord('car', '20', { reload: true });

    assert.equal(car.make, 'BMCW', 'Car with id=20 is now loaded');
  });

  test('Using store#adapterFor should not throw an error when looking up the application adapter', function(assert) {
    assert.expect(1);

    this.owner.register('model:car', Car);
    this.owner.register('adapter:application', RESTAdapter.extend());
    this.owner.register('serializer:application', RESTSerializer.extend());

    let store = this.owner.lookup('service:store');

    try {
      let applicationAdapter = store.adapterFor('application');

      assert.ok(applicationAdapter);
    } catch (_error) {
      assert.ok(false, 'An error was thrown while looking for application adapter');
    }
  });

  test('Using store#serializerFor should not throw an error when looking up the application serializer', function(assert) {
    assert.expect(1);

    this.owner.register('model:car', Car);
    this.owner.register('adapter:application', RESTAdapter.extend());
    this.owner.register('serializer:application', RESTSerializer.extend());

    let store = this.owner.lookup('service:store');

    try {
      let applicationSerializer = store.serializerFor('application');

      assert.ok(applicationSerializer);
    } catch (_error) {
      assert.ok(false, 'An error was thrown while looking for application serializer');
    }
  });
});

module('integration/store - deleteRecord', function(hooks) {
  setupTest(hooks);

  test('Using store#deleteRecord should mark the model for removal', function(assert) {
    assert.expect(3);

    this.owner.register('model:person', Person);
    this.owner.register('adapter:application', RESTAdapter.extend());
    this.owner.register('serializer:application', RESTSerializer.extend());

    let store = this.owner.lookup('service:store');
    let person;

    store.push({
      data: {
        type: 'person',
        id: '1',
        attributes: {
          name: 'Tom Dale',
        },
      },
    });

    person = store.peekRecord('person', '1');

    assert.ok(store.hasRecordForId('person', '1'), 'expected the record to be in the store');

    let personDeleteRecord = tap(person, 'deleteRecord');

    store.deleteRecord(person);

    assert.equal(personDeleteRecord.called.length, 1, 'expected person.deleteRecord to have been called');
    assert.ok(person.isDeleted, 'expect person to be isDeleted');
  });

  test('Store should accept a null value for `data`', function(assert) {
    assert.expect(0);

    this.owner.register('adapter:application', RESTAdapter.extend());
    this.owner.register('serializer:application', RESTSerializer.extend());

    let store = this.owner.lookup('service:store');

    try {
      store.push({ data: null });
    } catch (_error) {
      assert.ok(false, 'push null value for `data` to store throws an error');
    }
  });

  testInDebug('store#findRecord that returns an array should assert', async function(assert) {
    const ApplicationAdapter = DS.JSONAPIAdapter.extend({
      findRecord() {
        return { data: [] };
      },
    });

    this.owner.register('adapter:application', ApplicationAdapter);
    this.owner.register('serializer:application', JSONAPISerializer.extend());
    this.owner.register('model:car', Car);

    let store = this.owner.lookup('service:store');

    await assert.expectAssertion(async () => {
      await store.findRecord('car', '1');
    }, /expected the primary data returned from a 'findRecord' response to be an object but instead it found an array/);
  });

  testInDebug('store#didSaveRecord should assert when the response to a save does not include the id', async function(
    assert
  ) {
    this.owner.register('model:car', Car);
    this.owner.register('adapter:application', RESTAdapter.extend());
    this.owner.register('serializer:application', RESTSerializer.extend());

    let store = this.owner.lookup('service:store');
    let adapter = store.adapterFor('application');

    adapter.createRecord = function() {
      return {};
    };

    let car = store.createRecord('car');

    await assert.expectAssertion(async () => {
      await car.save();
    }, /Your car record was saved to the server, but the response does not have an id and no id has been set client side. Records must have ids. Please update the server response to provide an id in the response or generate the id on the client side either before saving the record or while normalizing the response./);

    // This is here to transition the model out of the inFlight state to avoid
    // throwing another error when the test context is torn down, which tries
    // to unload the record, which is not allowed when record is inFlight.
    car._internalModel.transitionTo('loaded.saved');
  });
});

module('integration/store - queryRecord', function(hooks) {
  setupTest(hooks);

  hooks.beforeEach(function() {
    this.owner.register('model:car', Car);
    this.owner.register('adapter:application', DS.Adapter.extend());
    this.owner.register('serializer:application', JSONAPISerializer.extend());
  });

  testInDebug('store#queryRecord should assert when normalized payload of adapter has an array of data', async function(
    assert
  ) {
    let store = this.owner.lookup('service:store');
    let adapter = store.adapterFor('application');
    let serializer = store.serializerFor('application');

    adapter.queryRecord = function() {
      return {
        cars: [{ id: 1 }],
      };
    };

    serializer.normalizeQueryRecordResponse = function() {
      return {
        data: [{ id: 1, type: 'car' }],
      };
    };

    await assert.expectAssertion(async () => {
      await store.queryRecord('car', {});
    }, /Expected the primary data returned by the serializer for a 'queryRecord' response to be a single object or null but instead it was an array./);
  });

  test('The store should trap exceptions that are thrown from adapter#findRecord', async function(assert) {
    assert.expect(1);

    let store = this.owner.lookup('service:store');
    let adapter = store.adapterFor('application');

    adapter.findRecord = function() {
      throw new Error('Refusing to find record');
    };

    try {
      await store.findRecord('car', '1');
    } catch (error) {
      assert.equal(error.message, 'Refusing to find record');
    }
  });

  test('The store should trap exceptions that are thrown from adapter#findAll', async function(assert) {
    assert.expect(1);

    let store = this.owner.lookup('service:store');
    let adapter = store.adapterFor('application');

    adapter.findAll = function() {
      throw new Error('Refusing to find all records');
    };

    try {
      await store.findAll('car');
    } catch (error) {
      assert.equal(error.message, 'Refusing to find all records');
    }
  });

  test('The store should trap exceptions that are thrown from adapter#query', async function(assert) {
    assert.expect(1);

    let store = this.owner.lookup('service:store');
    let adapter = store.adapterFor('application');

    adapter.query = function() {
      throw new Error('Refusing to query records');
    };

    try {
      await store.query('car', {});
    } catch (error) {
      assert.equal(error.message, 'Refusing to query records');
    }
  });

  test('The store should trap exceptions that are thrown from adapter#queryRecord', async function(assert) {
    assert.expect(1);

    let store = this.owner.lookup('service:store');
    let adapter = store.adapterFor('application');

    adapter.queryRecord = function() {
      throw new Error('Refusing to query record');
    };

    try {
      await store.queryRecord('car', {});
    } catch (error) {
      assert.equal(error.message, 'Refusing to query record');
    }
  });

  test('The store should trap exceptions that are thrown from adapter#createRecord', async function(assert) {
    assert.expect(1);

    let store = this.owner.lookup('service:store');
    let adapter = store.adapterFor('application');

    adapter.createRecord = function() {
      throw new Error('Refusing to serialize');
    };

    try {
      let car = store.createRecord('car');

      await car.save();
    } catch (error) {
      assert.equal(error.message, 'Refusing to serialize');
    }
  });
});<|MERGE_RESOLUTION|>--- conflicted
+++ resolved
@@ -579,32 +579,15 @@
     assert.strictEqual(car.get('model'), 'Princess', 'Car record is reloaded immediately (not in the background)');
   });
 
-<<<<<<< HEAD
   test('store#findRecord call with `id` of type different than non-empty string or number should trigger an assertion', function(assert) {
     const badValues = ['', undefined, null, NaN, false];
+
     assert.expect(badValues.length);
 
-    let store = this.owner.lookup('service:store');
-
-    run(() => {
-      badValues.map(item => {
-        assert.expectAssertion(() => {
-          store.findRecord('car', item);
-        }, `Expected id to be a string or number, recieved ${String(item)}`);
-=======
-  testInDebug(
-    'store#findRecord call with `id` of type different than non-empty string or number should trigger an assertion',
-    function(assert) {
-      const badValues = ['', undefined, null, NaN, false];
-
-      assert.expect(badValues.length);
-
-      badValues.map(item => {
-        assert.expectAssertion(() => {
-          store.findRecord('car', item);
-        }, `Expected id to be a string or number, received ${String(item)}`);
->>>>>>> 7f99d0e6
-      });
+    badValues.map(item => {
+      assert.expectAssertion(() => {
+        store.findRecord('car', item);
+      }, `Expected id to be a string or number, received ${String(item)}`);
     });
   });
 });
