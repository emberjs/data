/*eslint no-unused-vars: ["error", { "varsIgnorePattern": "(adam|dave|cersei)" }]*/

import { get } from '@ember/object';
import { run } from '@ember/runloop';

import { module, test } from 'qunit';
import { all, Promise as EmberPromise } from 'rsvp';

import { setupTest } from 'ember-qunit';

import Adapter from '@ember-data/adapter';
import JSONAPISerializer from '@ember-data/serializer/json-api';
import Model, { attr, hasMany, belongsTo } from '@ember-data/model';
import { InvalidError } from '@ember-data/adapter/error';

module('integration/deletedRecord - Deleting Records', function(hooks) {
  setupTest(hooks);

  hooks.beforeEach(function() {
    const Person = Model.extend({
      name: attr('string'),
      toString: () => 'Person',
    });

    this.owner.register('model:person', Person);
    this.owner.register('adapter:application', Adapter.extend());
    this.owner.register('serializer:application', JSONAPISerializer.extend());
  });

  test('records should not be removed from record arrays just after deleting, but only after committing them', function(assert) {
    let adam, dave;

    let store = this.owner.lookup('service:store');
    let adapter = store.adapterFor('application');

    adapter.deleteRecord = function() {
      return EmberPromise.resolve();
    };

    var all;
    run(function() {
      store.push({
        data: [
          {
            type: 'person',
            id: '1',
            attributes: {
              name: 'Adam Sunderland',
            },
          },
          {
            type: 'person',
            id: '2',
            attributes: {
              name: 'Dave Sunderland',
            },
          },
        ],
      });
      adam = store.peekRecord('person', 1);
      dave = store.peekRecord('person', 2);
      all = store.peekAll('person');
    });

    // pre-condition
    assert.equal(all.get('length'), 2, 'pre-condition: 2 records in array');

    run(adam, 'deleteRecord');

    assert.equal(all.get('length'), 2, '2 records in array after deleteRecord');

    run(adam, 'save');

    assert.equal(all.get('length'), 1, '1 record in array after deleteRecord and save');
  });

  test('deleting a record that is part of a hasMany removes it from the hasMany recordArray', function(assert) {
    let group;
    let person;
    const Group = Model.extend({
      people: hasMany('person', { inverse: null, async: false }),
    });
    Group.toString = () => {
      return 'Group';
    };

    this.owner.register('model:group', Group);

    let store = this.owner.lookup('service:store');
    let adapter = store.adapterFor('application');

    adapter.deleteRecord = function() {
      return EmberPromise.resolve();
    };

    run(function() {
      store.push({
        data: {
          type: 'group',
          id: '1',
          relationships: {
            people: {
              data: [
                { type: 'person', id: '1' },
                { type: 'person', id: '2' },
              ],
            },
          },
        },
        included: [
          {
            type: 'person',
            id: '1',
            attributes: {
              name: 'Adam Sunderland',
            },
          },
          {
            type: 'person',
            id: '2',
            attributes: {
              name: 'Dave Sunderland',
            },
          },
        ],
      });

      group = store.peekRecord('group', '1');
      person = store.peekRecord('person', '1');
    });

    // Sanity Check we are in the correct state.
    assert.equal(group.get('people.length'), 2, 'expected 2 related records before delete');
    assert.equal(person.get('name'), 'Adam Sunderland', 'expected related records to be loaded');

    run(function() {
      person.destroyRecord();
    });

    assert.equal(group.get('people.length'), 1, 'expected 1 related records after delete');
  });

  test('records can be deleted during record array enumeration', function(assert) {
    let store = this.owner.lookup('service:store');
    let adapter = store.adapterFor('application');

    adapter.deleteRecord = function() {
      return EmberPromise.resolve();
    };

    run(function() {
      store.push({
        data: [
          {
            type: 'person',
            id: '1',
            attributes: {
              name: 'Adam Sunderland',
            },
          },
          {
            type: 'person',
            id: '2',
            attributes: {
              name: 'Dave Sunderland',
            },
          },
        ],
      });
      let adam = store.peekRecord('person', 1);
      let dave = store.peekRecord('person', 2);
    });
    var all = store.peekAll('person');

    // pre-condition
    assert.equal(all.get('length'), 2, 'expected 2 records');

    run(function() {
      all.forEach(function(record) {
        record.destroyRecord();
      });
    });

    assert.equal(all.get('length'), 0, 'expected 0 records');
    assert.equal(all.objectAt(0), null, 'can\'t get any records');
  });

  test('Deleting an invalid newly created record should remove it from the store', function(assert) {
    var record;

    let store = this.owner.lookup('service:store');
    let adapter = store.adapterFor('application');

    adapter.createRecord = function() {
      return EmberPromise.reject(
        new InvalidError([
          {
            title: 'Invalid Attribute',
            detail: 'name is invalid',
            source: {
              pointer: '/data/attributes/name',
            },
          },
        ]),
      );
    };

    run(function() {
      record = store.createRecord('person', { name: 'pablobm' });
      // Invalidate the record to put it in the `root.loaded.created.invalid` state
      record.save().catch(() => {
      });
    });

    // Preconditions
    assert.equal(
      get(record, 'currentState.stateName'),
      'root.loaded.created.invalid',
      'records should start in the created.invalid state',
    );
    assert.equal(get(store.peekAll('person'), 'length'), 1, 'The new person should be in the store');

    run(function() {
      record.deleteRecord();
    });

    assert.equal(get(record, 'currentState.stateName'), 'root.deleted.saved');
    assert.equal(get(store.peekAll('person'), 'length'), 0, 'The new person should be removed from the store');
  });

  test('Destroying an invalid newly created record should remove it from the store', function(assert) {
    let record;

    let store = this.owner.lookup('service:store');
    let adapter = store.adapterFor('application');

    adapter.deleteRecord = function() {
      assert.fail('The adapter\'s deletedRecord method should not be called when the record was created locally.');
    };

    adapter.createRecord = function() {
      return EmberPromise.reject(
        new InvalidError([
          {
            title: 'Invalid Attribute',
            detail: 'name is invalid',
            source: {
              pointer: '/data/attributes/name',
            },
          },
        ]),
      );
    };

    run(function() {
      record = store.createRecord('person', { name: 'pablobm' });
      // Invalidate the record to put it in the `root.loaded.created.invalid` state
      record.save().catch(() => {
      });
    });

    // Preconditions
    assert.equal(
      get(record, 'currentState.stateName'),
      'root.loaded.created.invalid',
      'records should start in the created.invalid state',
    );
    assert.equal(get(store.peekAll('person'), 'length'), 1, 'The new person should be in the store');

    run(function() {
      record.destroyRecord();
    });

    assert.equal(get(record, 'currentState.stateName'), 'root.deleted.saved');
    assert.equal(get(store.peekAll('person'), 'length'), 0, 'The new person should be removed from the store');
  });

  test('Will resolve destroy and save in same loop', function(assert) {
    let store = this.owner.lookup('service:store');
    let adapter = store.adapterFor('application');

    let adam, dave;
    let promises;

    assert.expect(1);

    adapter.createRecord = function() {
      assert.ok(true, 'save operation resolves');
      return EmberPromise.resolve({
        data: {
          id: 123,
          type: 'person',
        },
      });
    };

    adam = store.createRecord('person', { name: 'Adam Sunderland' });
    dave = store.createRecord('person', { name: 'Dave Sunderland' });

    run(function() {
      promises = [adam.destroyRecord(), dave.save()];
    });

    return all(promises);
  });

  test('Records with an async hasMany can be pushed again after they were destroyed on client side', async function(assert) {
<<<<<<< HEAD
=======
    let company;
>>>>>>> ec95c940
    let group;
    let employee;

    const Company = Model.extend({
      name: attr('string'),
      toString: () => 'Company',
    });
    const Group = Model.extend({
      company: belongsTo('company', { async: true }),
      employees: hasMany('employee', { inverse: 'groups', async: true }),
      toString: () => 'Group',
    });
    const Employee = Model.extend({
      groups: hasMany('group', { inverse: 'employees', async: true }),
      name: attr('string'),
    });

    this.owner.register('model:company', Company);
    this.owner.register('model:group', Group);
    this.owner.register('model:employee', Employee);

    let store = this.owner.lookup('service:store');
    let adapter = store.adapterFor('application');

    adapter.deleteRecord = function() {
      return EmberPromise.resolve();
    };

    // Push the company as a long-lived record that will be referenced by the group
    run(() => {
      store.push({
        data: {
          type: 'company',
          id: '1',
          attributes: {
            name: 'Inc.',
          },
        },
      });
    });

    const jsonEmployee = {
      data: {
        type: 'employee',
        id: '1',
        attributes: {
          name: 'Adam Sunderland',
        },
        relationships: {
          groups: {
            data: [{ type: 'group', id: '1' }],
          },
        },
<<<<<<< HEAD
      },
=======
      }
>>>>>>> ec95c940
    };

    const jsonGroup = {
      data: {
        type: 'group',
        id: '1',
        relationships: {
          company: {
            data: {
              id: '1',
              type: 'company',
            },
<<<<<<< HEAD
          },
        },
      },
=======
          }
        },
      }
>>>>>>> ec95c940
    };

    // Server push with the group and employee
    run(() => {
      store.push(jsonEmployee);
      store.push(jsonGroup);

<<<<<<< HEAD
=======
      company = store.peekRecord('company', '1');
>>>>>>> ec95c940
      group = store.peekRecord('group', '1');
    });

    // Sanity Check
    assert.ok(group, 'expected one group to be found');
    assert.equal(group.get('company.name'), 'Inc.', 'group belongs to our company');
    assert.equal(group.get('employees.length'), 1, 'expected 1 related record before delete');
    employee = group.get('employees').objectAt(0);
    assert.equal(employee.get('name'), 'Adam Sunderland', 'expected related records to be loaded');

    // Destroy group and employee on client side. The order of deletion seems to be important for the test to fail.
    await group.destroyRecord().then(record => {
      return store.unloadRecord(record);
    });
    await employee.destroyRecord().then(record => {
      return store.unloadRecord(record);
    });

    // This new run loop is required to ensure that the group and employee are fully unloaded
    run(() => {
      assert.equal(store.peekAll('employee').get('length'), 0, 'no employee record loaded');
      assert.equal(store.peekAll('group').get('length'), 0, 'no group record loaded');
    });

    // Server pushes the same group and employee once more after they have been destroyed client-side. (The company is a long-lived record)
    run(() => {
      store.push(jsonEmployee);
      store.push(jsonGroup);

      group = store.peekRecord('group', '1');
    });

    // This test fails, the group has two employees with identical id's
    assert.equal(group.get('employees.length'), 1, 'expected 1 related record after delete and restore');
  });
});<|MERGE_RESOLUTION|>--- conflicted
+++ resolved
@@ -201,22 +201,21 @@
               pointer: '/data/attributes/name',
             },
           },
-        ]),
+        ])
       );
     };
 
     run(function() {
       record = store.createRecord('person', { name: 'pablobm' });
       // Invalidate the record to put it in the `root.loaded.created.invalid` state
-      record.save().catch(() => {
-      });
+      record.save().catch(() => {});
     });
 
     // Preconditions
     assert.equal(
       get(record, 'currentState.stateName'),
       'root.loaded.created.invalid',
-      'records should start in the created.invalid state',
+      'records should start in the created.invalid state'
     );
     assert.equal(get(store.peekAll('person'), 'length'), 1, 'The new person should be in the store');
 
@@ -235,7 +234,7 @@
     let adapter = store.adapterFor('application');
 
     adapter.deleteRecord = function() {
-      assert.fail('The adapter\'s deletedRecord method should not be called when the record was created locally.');
+      assert.fail("The adapter's deletedRecord method should not be called when the record was created locally.");
     };
 
     adapter.createRecord = function() {
@@ -248,22 +247,21 @@
               pointer: '/data/attributes/name',
             },
           },
-        ]),
+        ])
       );
     };
 
     run(function() {
       record = store.createRecord('person', { name: 'pablobm' });
       // Invalidate the record to put it in the `root.loaded.created.invalid` state
-      record.save().catch(() => {
-      });
+      record.save().catch(() => {});
     });
 
     // Preconditions
     assert.equal(
       get(record, 'currentState.stateName'),
       'root.loaded.created.invalid',
-      'records should start in the created.invalid state',
+      'records should start in the created.invalid state'
     );
     assert.equal(get(store.peekAll('person'), 'length'), 1, 'The new person should be in the store');
 
@@ -305,10 +303,6 @@
   });
 
   test('Records with an async hasMany can be pushed again after they were destroyed on client side', async function(assert) {
-<<<<<<< HEAD
-=======
-    let company;
->>>>>>> ec95c940
     let group;
     let employee;
 
@@ -362,11 +356,7 @@
             data: [{ type: 'group', id: '1' }],
           },
         },
-<<<<<<< HEAD
       },
-=======
-      }
->>>>>>> ec95c940
     };
 
     const jsonGroup = {
@@ -379,15 +369,9 @@
               id: '1',
               type: 'company',
             },
-<<<<<<< HEAD
           },
         },
       },
-=======
-          }
-        },
-      }
->>>>>>> ec95c940
     };
 
     // Server push with the group and employee
@@ -395,10 +379,6 @@
       store.push(jsonEmployee);
       store.push(jsonGroup);
 
-<<<<<<< HEAD
-=======
-      company = store.peekRecord('company', '1');
->>>>>>> ec95c940
       group = store.peekRecord('group', '1');
     });
 
