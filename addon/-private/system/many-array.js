--- conflicted
+++ resolved
@@ -52,24 +52,99 @@
   @uses Ember.MutableArray, Ember.Evented
 */
 export default Ember.Object.extend(Ember.MutableArray, Ember.Evented, {
+  record: null,
+
+  canonicalState: null,
+  currentState: null,
+
+  length: 0,
+
   init() {
     this._super(...arguments);
-<<<<<<< HEAD
     this.currentState = Ember.A([]);
-  },
-
-  record: null,
-
-  canonicalState: null,
-  currentState: null,
-
-  length: 0,
+    /**
+    The loading state of this array
+
+    @property {Boolean} isLoaded
+    */
+    this.isLoaded = false;
+    this.length = 0;
+
+    /**
+    Used for async `hasMany` arrays
+    to keep track of when they will resolve.
+
+    @property {Ember.RSVP.Promise} promise
+    @private
+    */
+    this.promise = null;
+
+    /**
+    Metadata associated with the request for async hasMany relationships.
+
+    Example
+
+    Given that the server returns the following JSON payload when fetching a
+    hasMany relationship:
+
+    ```js
+    {
+      "comments": [{
+        "id": 1,
+        "comment": "This is the first comment",
+      }, {
+    // ...
+      }],
+
+      "meta": {
+        "page": 1,
+        "total": 5
+      }
+    }
+    ```
+
+    You can then access the metadata via the `meta` property:
+
+    ```js
+    post.get('comments').then(function(comments) {
+      var meta = comments.get('meta');
+
+    // meta.page => 1
+    // meta.total => 5
+    });
+    ```
+
+    @property {Object} meta
+    @public
+    */
+    this.meta = this.meta ||  null;
+
+    /**
+    `true` if the relationship is polymorphic, `false` otherwise.
+
+    @property {Boolean} isPolymorphic
+    @private
+    */
+    this.isPolymorphic = this.isPolymorphic || false;
+
+    /**
+    The relationship which manages this array.
+
+    @property {ManyRelationship} relationship
+    @private
+    */
+    this.relationship = this.relationship || null;
+
+    this.currentState = Ember.A([]);
+    this.flushCanonical(false);
+  },
 
   objectAt(index) {
     //Ember observers such as 'firstObject', 'lastObject' might do out of bounds accesses
     if (!this.currentState[index]) {
       return undefined;
     }
+
     return this.currentState[index].getRecord();
   },
 
@@ -132,130 +207,6 @@
     }
     this.record.updateRecordArrays();
   },
-  /**
-    `true` if the relationship is polymorphic, `false` otherwise.
-
-    @property {Boolean} isPolymorphic
-    @private
-  */
-  isPolymorphic: false,
-
-  /**
-=======
-
-    /**
->>>>>>> 7f590d81
-    The loading state of this array
-
-    @property {Boolean} isLoaded
-    */
-    this.isLoaded = false;
-    this.length = 0;
-
-    /**
-    Used for async `hasMany` arrays
-    to keep track of when they will resolve.
-
-    @property {Ember.RSVP.Promise} promise
-    @private
-    */
-    this.promise = null;
-
-    /**
-    Metadata associated with the request for async hasMany relationships.
-
-    Example
-
-    Given that the server returns the following JSON payload when fetching a
-    hasMany relationship:
-
-    ```js
-    {
-      "comments": [{
-        "id": 1,
-        "comment": "This is the first comment",
-      }, {
-    // ...
-      }],
-
-      "meta": {
-        "page": 1,
-        "total": 5
-      }
-    }
-    ```
-
-    You can then access the metadata via the `meta` property:
-
-    ```js
-    post.get('comments').then(function(comments) {
-      var meta = comments.get('meta');
-
-    // meta.page => 1
-    // meta.total => 5
-    });
-    ```
-
-    @property {Object} meta
-    @public
-    */
-    this.meta = this.meta ||  null;
-
-    /**
-    `true` if the relationship is polymorphic, `false` otherwise.
-
-    @property {Boolean} isPolymorphic
-    @private
-    */
-    this.isPolymorphic = this.isPolymorphic || false;
-
-    /**
-    The relationship which manages this array.
-
-    @property {ManyRelationship} relationship
-    @private
-    */
-    this.relationship = this.relationship || null;
-
-    this.currentState = Ember.A([]);
-    this.flushCanonical(false);
-  },
-
-  objectAt(index) {
-    //Ember observers such as 'firstObject', 'lastObject' might do out of bounds accesses
-    if (!this.currentState[index]) {
-      return undefined;
-    }
-
-    return this.currentState[index].getRecord();
-  },
-
-  flushCanonical(isInitialized = true) {
-    let toSet = this.canonicalState;
-
-    //a hack for not removing new records
-    //TODO remove once we have proper diffing
-    let newRecords = this.currentState.filter(
-      // only add new records which are not yet in the canonical state of this
-      // relationship (a new record can be in the canonical state if it has
-      // been 'acknowleged' to be in the relationship via a store.push)
-      (internalModel) => internalModel.isNew() && toSet.indexOf(internalModel) === -1
-    );
-    toSet = toSet.concat(newRecords);
-    let oldLength = this.length;
-    this.arrayContentWillChange(0, this.length, toSet.length);
-    // It’s possible the parent side of the relationship may have been unloaded by this point
-    if (_objectIsAlive(this)) {
-      this.set('length', toSet.length);
-    }
-    this.currentState = toSet;
-    this.arrayContentDidChange(0, oldLength, this.length);
-
-    if (isInitialized) {
-      //TODO Figure out to notify only on additions and maybe only if unloaded
-      this.relationship.notifyHasManyChanged();
-    }
-  },
 
   internalReplace(idx, amt, objects) {
     if (!objects) {
@@ -269,14 +220,9 @@
 
   //TODO(Igor) optimize
   internalRemoveRecords(records) {
-<<<<<<< HEAD
     let index;
     for (let i=0; i < records.length; i++) {
       index = this.currentState.indexOf(records[i]);
-=======
-    for (let i=0; i < records.length; i++) {
-      let index = this.currentState.indexOf(records[i]);
->>>>>>> 7f590d81
       this.internalReplace(index, 1);
     }
   },
@@ -290,20 +236,12 @@
   },
 
   replace(idx, amt, objects) {
-<<<<<<< HEAD
-=======
-    let records;
->>>>>>> 7f590d81
     if (amt > 0) {
-      let records = this.currentState.slice(idx, idx+amt);
+      const records = this.currentState.slice(idx, idx+amt);
       get(this, 'relationship').removeRecords(records);
     }
     if (objects) {
-<<<<<<< HEAD
-      get(this, 'relationship').addRecords(objects.map((obj) => obj._internalModel), idx);
-=======
-      this.get('relationship').addRecords(objects.map(obj => obj._internalModel), idx);
->>>>>>> 7f590d81
+      get(this, 'relationship').addRecords(objects.map(obj => obj._internalModel), idx);
     }
   },
 
@@ -375,18 +313,10 @@
     @return {DS.PromiseArray} promise
   */
   save() {
-<<<<<<< HEAD
     const manyArray = this;
     const promiseLabel = `DS: ManyArray#save ${get(this, 'type')}`;
-    const promise = Ember.RSVP.all(this.invoke("save"), promiseLabel).then(function(array) {
-      return manyArray;
-    }, null, "DS: ManyArray#save return ManyArray");
-=======
-    let manyArray = this;
-    let promiseLabel = 'DS: ManyArray#save ' + get(this, 'type');
-    let promise = Ember.RSVP.all(this.invoke("save"), promiseLabel).
-      then(() => manyArray, null, 'DS: ManyArray#save return ManyArray');
->>>>>>> 7f590d81
+    const promise = Ember.RSVP.all(this.invoke("save"), promiseLabel)
+                              .then(() => manyArray, null, "DS: ManyArray#save return ManyArray");
 
     return PromiseArray.create({ promise });
   },
@@ -400,20 +330,11 @@
     @return {DS.Model} record
   */
   createRecord(hash) {
-<<<<<<< HEAD
+    const type = get(this, 'type');
+    assert(`You cannot add '${type.modelName}' records to this polymorphic relationship.`, !get(this, 'isPolymorphic'));
+
     const store = get(this, 'store');
-    const type = get(this, 'type');
-
-    assert(`You cannot add '${type.modelName}' records to this polymorphic relationship.`, !get(this, 'isPolymorphic'));
-    let record = store.createRecord(type.modelName, hash);
-=======
-    let store = get(this, 'store');
-    let type = get(this, 'type');
-    let record;
-
-    assert(`You cannot add '${type.modelName}' records to this polymorphic relationship.`, !get(this, 'isPolymorphic'));
-    record = store.createRecord(type.modelName, hash);
->>>>>>> 7f590d81
+    const record = store.createRecord(type.modelName, hash);
     this.pushObject(record);
 
     return record;
