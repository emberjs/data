/**
  @module ember-data
*/

import Ember from 'ember';
<<<<<<< HEAD
import { assert } from "ember-data/-private/debug";
import normalizeModelName from "../normalize-model-name";
import isArrayLike from "../is-array-like";
=======
import { assert } from 'ember-data/-private/debug';
import normalizeModelName from 'ember-data/-private/system/normalize-model-name';
import isArrayLike from 'ember-data/-private/system/is-array-like';

const { get } = Ember;
>>>>>>> 8fa3ea7d

/**
  `DS.hasMany` is used to define One-To-Many and Many-To-Many
  relationships on a [DS.Model](/api/data/classes/DS.Model.html).

  `DS.hasMany` takes an optional hash as a second parameter, currently
  supported options are:

  - `async`: A boolean value used to explicitly declare this to be an async relationship.
  - `inverse`: A string used to identify the inverse property on a related model.

  #### One-To-Many
  To declare a one-to-many relationship between two models, use
  `DS.belongsTo` in combination with `DS.hasMany`, like this:

  ```app/models/post.js
  import DS from 'ember-data';

  export default DS.Model.extend({
    comments: DS.hasMany('comment')
  });
  ```

  ```app/models/comment.js
  import DS from 'ember-data';

  export default DS.Model.extend({
    post: DS.belongsTo('post')
  });
  ```

  #### Many-To-Many
  To declare a many-to-many relationship between two models, use
  `DS.hasMany`:

  ```app/models/post.js
  import DS from 'ember-data';

  export default DS.Model.extend({
    tags: DS.hasMany('tag')
  });
  ```

  ```app/models/tag.js
  import DS from 'ember-data';

  export default DS.Model.extend({
    posts: DS.hasMany('post')
  });
  ```

  You can avoid passing a string as the first parameter. In that case Ember Data
  will infer the type from the singularized key name.

  ```app/models/post.js
  import DS from 'ember-data';

  export default DS.Model.extend({
    tags: DS.hasMany()
  });
  ```

  will lookup for a Tag type.

  #### Explicit Inverses

  Ember Data will do its best to discover which relationships map to
  one another. In the one-to-many code above, for example, Ember Data
  can figure out that changing the `comments` relationship should update
  the `post` relationship on the inverse because post is the only
  relationship to that model.

  However, sometimes you may have multiple `belongsTo`/`hasMany` for the
  same type. You can specify which property on the related model is
  the inverse using `DS.hasMany`'s `inverse` option:

  ```app/models/comment.js
  import DS from 'ember-data';

  export default DS.Model.extend({
    onePost: DS.belongsTo('post'),
    twoPost: DS.belongsTo('post'),
    redPost: DS.belongsTo('post'),
    bluePost: DS.belongsTo('post')
  });
  ```

  ```app/models/post.js
  import DS from 'ember-data';

  export default DS.Model.extend({
    comments: DS.hasMany('comment', {
      inverse: 'redPost'
    })
  });
  ```

  You can also specify an inverse on a `belongsTo`, which works how
  you'd expect.

  @namespace
  @method hasMany
  @for DS
  @param {String} type (optional) type of the relationship
  @param {Object} options (optional) a hash of options
  @return {Ember.computed} relationship
*/
export default function hasMany(type, options) {
  if (typeof type === 'object') {
    options = type;
    type = undefined;
  }

  assert(`The first argument to DS.hasMany must be a string representing a model type key, not an instance of ${Ember.inspect(type)}. E.g., to define a relation to the Comment model, use DS.hasMany('comment')`, typeof type === 'string' || typeof type === 'undefined');

  options = options || {};

  if (typeof type === 'string') {
    type = normalizeModelName(type);
  }

  // Metadata about relationships is stored on the meta of
  // the relationship. This is used for introspection and
  // serialization. Note that `key` is populated lazily
  // the first time the CP is called.
  let meta = {
    type,
    options,
    isRelationship: true,
    kind: 'hasMany',
    name: 'Has Many',
    key: null
  };

  return Ember.computed({
    get(key) {
      return this._internalModel._relationships.get(key).getRecords();
    },
    set(key, records) {
      assert(`You must pass an array of records to set a hasMany relationship`, isArrayLike(records));
      assert(`All elements of a hasMany relationship must be instances of DS.Model, you passed ${Ember.inspect(records)}`, (function() {
        return Ember.A(records).every((record) => record.hasOwnProperty('_internalModel') === true);
      })());

      let relationship = this._internalModel._relationships.get(key);
      relationship.clear();
      relationship.addRecords(records.map(record => get(record, '_internalModel')));
      return relationship.getRecords();
    }
  }).meta(meta);
}<|MERGE_RESOLUTION|>--- conflicted
+++ resolved
@@ -3,17 +3,11 @@
 */
 
 import Ember from 'ember';
-<<<<<<< HEAD
 import { assert } from "ember-data/-private/debug";
 import normalizeModelName from "../normalize-model-name";
 import isArrayLike from "../is-array-like";
-=======
-import { assert } from 'ember-data/-private/debug';
-import normalizeModelName from 'ember-data/-private/system/normalize-model-name';
-import isArrayLike from 'ember-data/-private/system/is-array-like';
 
 const { get } = Ember;
->>>>>>> 8fa3ea7d
 
 /**
   `DS.hasMany` is used to define One-To-Many and Many-To-Many
