--- conflicted
+++ resolved
@@ -16,15 +16,11 @@
   let inverse = null;
 
   if (shouldFindInverse(relationshipMeta)) {
-<<<<<<< HEAD
     inverse = internalModel.type.inverseFor(relationshipMeta.key, store);
-=======
-    inverse = record.type.inverseFor(relationshipMeta.key, store);
   } else {
     runInDebug(() => {
-      record.type.typeForRelationship(relationshipMeta.key, store);
+      internalModel.type.typeForRelationship(relationshipMeta.key, store);
     });
->>>>>>> 483721a3
   }
 
   if (inverse) {
