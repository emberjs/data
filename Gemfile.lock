--- conflicted
+++ resolved
@@ -1,6 +1,6 @@
 GIT
   remote: https://github.com/emberjs/ember-dev.git
-  revision: 48ce37b50c2f59658ba70824a8b692bf9d690b9e
+  revision: 605e4c54fc6695d9061bc597d5abc9cf8d1de259
   branch: master
   specs:
     ember-dev (0.1)
@@ -27,11 +27,7 @@
 PATH
   remote: .
   specs:
-<<<<<<< HEAD
     ember-data-source (1.0.0.beta.6.pre)
-=======
-    ember-data-source (1.0.0.beta.6.canary)
->>>>>>> 4b3f5d34
       ember-source
 
 GEM
@@ -43,15 +39,15 @@
       uuidtools (~> 2.1)
     colored (1.2)
     diff-lcs (1.2.5)
-    ember-source (1.3.1.1)
-      handlebars-source (~> 1.2.1)
+    ember-source (1.1.0)
+      handlebars-source (= 1.0.12)
     execjs (2.0.2)
     ffi (1.9.3)
     grit (2.5.0)
       diff-lcs (~> 1.1)
       mime-types (~> 1.15)
       posix-spawn (~> 0.3.6)
-    handlebars-source (1.2.1)
+    handlebars-source (1.0.12)
     json (1.8.1)
     kicker (3.0.0)
       listen (~> 1.3.0)
