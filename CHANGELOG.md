# Ember Data Changelog

### Master

<<<<<<< HEAD
=======
### Release 2.12.2 (April 12, 2017)
- [#4922](https://github.com/emberjs/data/pull/4922) [BUGFIX release] restore internalModels GUID_KEY’s
- [#4917](https://github.com/emberjs/data/pull/4917) [BACKPORT 4913] For release

### Release 2.12.1 (March 17, 2017)
- [#4875](https://github.com/emberjs/data/pull/4875) [BUGFIX release] ensure the globals build has the correct context in the iife.
- [#4881](https://github.com/emberjs/data/pull/4881) Fix injection-test on the release branch

### Release 2.12.0 (March 13, 2017)
- [#4805](https://github.com/emberjs/data/pull/4805) Don’t redefine findPossibleInverses for each _findInverseFor
- [#4808](https://github.com/emberjs/data/pull/4808) Avoid mutating model factory in _modelForMixin.
- [#4810](https://github.com/emberjs/data/pull/4810) [Fixes #4807] realize class + factory seperation
- [#4743](https://github.com/emberjs/data/pull/4743) [BUGFIX canary] Fix _lookupFactory deprecation for Ember canary
- [#4765](https://github.com/emberjs/data/pull/4765) [DOC] Make model.unloadRecord public (#4765)
- [#4792](https://github.com/emberjs/data/pull/4792) [BUGFIX beta] revert deletion of filter that removed deleted model…
- [#4789](https://github.com/emberjs/data/pull/4789) Do not access container if Ember.getOwner exists.
- [#4760](https://github.com/emberjs/data/pull/4760) Update deprecate arguments (#4760)
- [#4698](https://github.com/emberjs/data/pull/4698) [FIX backburner] Avoids spinning up unnecessary run loops via run.join
- [#4638](https://github.com/emberjs/data/pull/4638) Update the API docs for snapshots
- [#4705](https://github.com/emberjs/data/pull/4705) Underscores the already private store.reloadRecord method
- [#4663](https://github.com/emberjs/data/pull/4663) Silence warnings and deprecations in the console during tests
- [#4642](https://github.com/emberjs/data/pull/4642) Add API docs for the HasManyReference
- [#4706](https://github.com/emberjs/data/pull/4706) Improved performance for findHasMany finder
- [#4684](https://github.com/emberjs/data/pull/4684) Modernizes relationship containers
- [#4664](https://github.com/emberjs/data/pull/4664) Upgraded IdentityMap and RecordMap
- [#4668](https://github.com/emberjs/data/pull/4668) [PERF] use micro-queue
- [#4699](https://github.com/emberjs/data/pull/4699) include related record on the complex test
- [#4688](https://github.com/emberjs/data/pull/4688) Fixed a typo
- [#4685](https://github.com/emberjs/data/pull/4685) [FEATURE ds-rollback-attribute] rename ds-reset-attribute
- [#4686](https://github.com/emberjs/data/pull/4686) [FEATURE ds-improved-ajax] Disable feature
- [#4704](https://github.com/emberjs/data/pull/4704) Factory cache
- [#4696](https://github.com/emberjs/data/pull/4696) fix(benchmarks): benchmarks for store.query no longer included record…
- [#4691](https://github.com/emberjs/data/pull/4691) [BUGFIX beta] Add blueprints for "ember-cli-mocha >= 0.12.0"
- [#4697](https://github.com/emberjs/data/pull/4697) chore(benchmarks): benchmarks needed to time a few lookups for us to …
- [#4701](https://github.com/emberjs/data/pull/4701) [PERF] flatten DS.Model to avoid multi-extend, expensive reopens, and extra mixin detection
- [#4702](https://github.com/emberjs/data/pull/4702) Enable the ds-check-should-serialize-relationships feature flag
- [#4703](https://github.com/emberjs/data/pull/4703) Removes store._adapterRun
- [#4716](https://github.com/emberjs/data/pull/4716) [DOC canary] Updating CONTRIBUTING.md to use ember-twiddle as examples
- [#4718](https://github.com/emberjs/data/pull/4718) [BUGFIX beta] Inverse null relationships should throw if model doesn't exist 3
- [#4734](https://github.com/emberjs/data/pull/4734) [DOC] fix a couple of typos in model class docs
- [#4739](https://github.com/emberjs/data/pull/4739) Removed id in urlForFindAll signature

### Release 2.11.0 (January 9, 2016)
- [#4518](https://github.com/emberjs/data/pull/4518) Update the relationship docs to remove some references to a globals s…
- [#4581](https://github.com/emberjs/data/pull/4581) [DOC] Update descriptions of findRecord() and findAll()
- [#4438](https://github.com/emberjs/data/pull/4438) add `relationship` property to findHasMany RESTAdapter docs
- [#4283](https://github.com/emberjs/data/pull/4283) Add better error messaging for adapters that do not implement createR…
- [#4440](https://github.com/emberjs/data/pull/4440) Add examples to the Serializer API docs
- [#4272](https://github.com/emberjs/data/pull/4272) [BUGFIX beta] Don't unnecessarily materialize records
- [#4562](https://github.com/emberjs/data/pull/4562) [PERF] make internal model lazier
- [#4601](https://github.com/emberjs/data/pull/4601) Naming cleanup
- [#4586](https://github.com/emberjs/data/pull/4586) Remove the ds-boolean-transform-allow-null feature flag
- [#4582](https://github.com/emberjs/data/pull/4582) tidy up integration/filter-test
- [#4585](https://github.com/emberjs/data/pull/4585) Update changelog for the Ember Data 2.9.0 release
- [#4632](https://github.com/emberjs/data/pull/4632) [DOC ds-extended-errors] Add docs for extended errors
- [#4592](https://github.com/emberjs/data/pull/4592) [DOC] Add documentation for query#update() to refresh query
- [#4591](https://github.com/emberjs/data/pull/4591) Cleanup record array manager
- [#4587](https://github.com/emberjs/data/pull/4587) Remove ds-links-in-record-array feature flag
- [#4590](https://github.com/emberjs/data/pull/4590) Fix YUIDoc warnings
- [#4589](https://github.com/emberjs/data/pull/4589) Feat/improved cache
- [#4640](https://github.com/emberjs/data/pull/4640) build ember-data attribute debug info dynamically
- [#4606](https://github.com/emberjs/data/pull/4606) fix(instrumentation): heimdall-query needed bumped to work properly
- [#4599](https://github.com/emberjs/data/pull/4599) Don't warn for 'async: false' relationships with link + data
- [#4594](https://github.com/emberjs/data/pull/4594) Revert "unloadRecord does not remove observers"
- [#4605](https://github.com/emberjs/data/pull/4605) Don't notify belongsTo changes if nothing changed
- [#4597](https://github.com/emberjs/data/pull/4597) Cleanup record array manager
- [#4598](https://github.com/emberjs/data/pull/4598) fix integration/record-array-test setup
- [#4600](https://github.com/emberjs/data/pull/4600) make DS.ManyArray lazy
- [#4603](https://github.com/emberjs/data/pull/4603) [WARNING] Warn when extending JSONAPISerializer with extractMeta
- [#4604](https://github.com/emberjs/data/pull/4604) Warn when findRecord returns a different id than the one requested
- [#4659](https://github.com/emberjs/data/pull/4659) Document the  relationship serialized format in the RESTAdapter
- [#4624](https://github.com/emberjs/data/pull/4624) Test assertions when updateRecord & deleteRecord don't exist on adapter
- [#4612](https://github.com/emberjs/data/pull/4612) [DOC] Mark `errorsHashToArray` and `errorsArrayToHash` public
- [#4620](https://github.com/emberjs/data/pull/4620) [FEATURE ds-serialize-id] add serializeId to json-serializer
- [#4613](https://github.com/emberjs/data/pull/4613) Assert that InternalModel is indeed not materialized on store._push
- [#4616](https://github.com/emberjs/data/pull/4616) Assert when original and not normalized key is found in payload
- [#4621](https://github.com/emberjs/data/pull/4621) tidy-up integration/filter-test
- [#4617](https://github.com/emberjs/data/pull/4617) chore(store): cleans up and optimizes code paths around fetching rela…
- [#4607](https://github.com/emberjs/data/pull/4607) Fix dummy app serializer
- [#4609](https://github.com/emberjs/data/pull/4609) [DOC] Improve warning for mismatched id in store.findRecord
- [#4614](https://github.com/emberjs/data/pull/4614) [DOC] Minor changes to addon/serializer.js
- [#4671](https://github.com/emberjs/data/pull/4671) Fix typo in delete-record-test
- [#4645](https://github.com/emberjs/data/pull/4645) cleanup system/many-array
- [#4636](https://github.com/emberjs/data/pull/4636) Add a missing example to the ManyArray api docs
- [#4630](https://github.com/emberjs/data/pull/4630) Updates json-api-mock-server
- [#4644](https://github.com/emberjs/data/pull/4644) [PERF] HasMany doesn't need to inform RecordArrayManager
- [#4629](https://github.com/emberjs/data/pull/4629) [DOC] #4595 revise unloadAll description
- [#4641](https://github.com/emberjs/data/pull/4641) Add API docs for the RecordReference
- [#4639](https://github.com/emberjs/data/pull/4639) Update API docs for BelongsToReference
- [#4643](https://github.com/emberjs/data/pull/4643) [BUGFIX #4649 #4648]
- [#4637](https://github.com/emberjs/data/pull/4637) Simplify Adapter#serialize by using snapshot.serialize() since they d…
- [#4661](https://github.com/emberjs/data/pull/4661) dirty check to prevent liveRecordArrays being rebuilt too often
- [#4665](https://github.com/emberjs/data/pull/4665) Deprecate store.recordIsLoaded
- [#4654](https://github.com/emberjs/data/pull/4654) remove useless private api
- [#4653](https://github.com/emberjs/data/pull/4653) Update the API docs on the JSONAPISerializer
- [#4652](https://github.com/emberjs/data/pull/4652) Improve the API docs for the JSONAPI adapter
- [#4662](https://github.com/emberjs/data/pull/4662) Code Cleanup for store.js
- [#4651](https://github.com/emberjs/data/pull/4651) Add some minor updates to the store documentation
- [#4658](https://github.com/emberjs/data/pull/4658) Test for hasMany array removal on deletion
- [#4669](https://github.com/emberjs/data/pull/4669) fix mock server
- [#4674](https://github.com/emberjs/data/pull/4674) Update `findHasMany` API docs
- [#4680](https://github.com/emberjs/data/pull/4680) Remove unused helper function `normalizeAttributes`

>>>>>>> 18360bcd
### Release 2.10.0 (November 28, 2016)
- [#4656](https://github.com/emberjs/data/pull/4656) [PERF backport to beta] fix sub-optimal compiler output ([#4655](https://github.com/emberjs/data/pull/4655))
- [#4592](https://github.com/emberjs/data/pull/4592) [DOC] Add documentation for query#update() to refresh query
- [#4510](https://github.com/emberjs/data/pull/4510) Heimdall instrumentation
- [#4546](https://github.com/emberjs/data/pull/4546) Revert "Log an assertion if the response from createRecord does not have an i…"
- [#4553](https://github.com/emberjs/data/pull/4553) [DOCS] Fix store.unloadAll modelName param type
- [#4566](https://github.com/emberjs/data/pull/4566) Properly cleanup store and env in store integration test
- [#4574](https://github.com/emberjs/data/pull/4574) Move heimdalljs to dependencies
- [#4576](https://github.com/emberjs/data/pull/4576) [DOC] Update Readme to reflect new default adapter
- [#4578](https://github.com/emberjs/data/pull/4578) Improved null id assertions

### Release 2.9.0 (October 18, 2016)
- [#4577](https://github.com/emberjs/data/pull/4577) [DOC] fix typo
- [#4529](https://github.com/emberjs/data/pull/4529) isUpdating should be true only if a reload happens
- [#4566](https://github.com/emberjs/data/pull/4566) Properly cleanup store and env in store integration test
- [#4567](https://github.com/emberjs/data/pull/4567) [bugfix beta] Treat status code 0 as an abort
- [#4559](https://github.com/emberjs/data/pull/4559) [BUGFIX beta] Use Ember.guidFor to set InternalModel's guid.
- [#4560](https://github.com/emberjs/data/pull/4560) [BUGFIX beta] Ensure record array length is reset during willDestroy.
- [#4545](https://github.com/emberjs/data/pull/4545) [BUGFIX beta] Make `Model#data` a plain getter.
- [#4541](https://github.com/emberjs/data/pull/4541) [DOC beta] Remove `Ember.ArrayController` from initializer example (#4540)
- [#4540](https://github.com/emberjs/data/pull/4540) Add examples to the build-url-mixin API docs (#4512)
- [#4537](https://github.com/emberjs/data/pull/4537) [BUGFIX beta] Ember Data should not swallow exceptions from the run loop
- [#4546](https://github.com/emberjs/data/pull/4546) Revert "Log an assertion if the response from createRecord does not have an i…"
- [#4536](https://github.com/emberjs/data/pull/4536) [DOC] fix features response typo (#4530)
- [#4490](https://github.com/emberjs/data/pull/4490) [DOCS] No need to use Ember.run in succes and failure of wrapped getJSON
- [#4493](https://github.com/emberjs/data/pull/4493) Addresses #4492
- [#4503](https://github.com/emberjs/data/pull/4503) Update ember-try config to test against alpha.
- [#4515](https://github.com/emberjs/data/pull/4515) Document the allowNull property on the boolean transform
- [#4516](https://github.com/emberjs/data/pull/4516) Update the docs for normalizeModelName so they explain the intent of …
- [#4521](https://github.com/emberjs/data/pull/4521) Remove ContainerProxy
- [#4522](https://github.com/emberjs/data/pull/4522) add license to bower.json

### Release 2.8.1 (September 23, 2016)
- [#4536](https://github.com/emberjs/data/pull/4536) bump to latest ember-cli, run ember init, cleanup post init
- [#4546](https://github.com/emberjs/data/pull/4546) Revert "Log an assertion if the response from createRecord does not have an I…"
- [#4537](https://github.com/emberjs/data/pull/4537) [BUGFIX beta] Ember Data should not swallow exceptions from the run loop
- [#4545](https://github.com/emberjs/data/pull/4545) [BUGFIX beta] Make `Model#data` a plain getter.
- [#4541](https://github.com/emberjs/data/pull/4541) [BUGFIX release] Include initializers for global production build

### Release 2.8.0 (September 8, 2016)

- [#4464](https://github.com/emberjs/data/pull/4464) Add benchmarks directory to npmignore
- [#4425](https://github.com/emberjs/data/pull/4425) [BUGFIX] Pass options to transform for serialization in json-api
- [#4408](https://github.com/emberjs/data/pull/4408) Log an assertion if the response from createRecord does not have an id and the id was not already provided by the client
- [#4246](https://github.com/emberjs/data/pull/4246) [FEATURE ds-rollback-attribute] Add rolling back of a single model attribute
- [#4418](https://github.com/emberjs/data/pull/4418) remove DEPRECATION: Using the global version of DS is deprecated when running tests
- [#4481](https://github.com/emberjs/data/pull/4481) [BUGFIX release] Revert blueprints to use the old import DS format
- [#4433](https://github.com/emberjs/data/pull/4433) Remove JSHint directives from Mocha test blueprints
- [#4435](https://github.com/emberjs/data/pull/4435) [DOC] typo fix for queryRecord (kown -> known)
- [#4431](https://github.com/emberjs/data/pull/4431) Update changelog for 2.6.1 release
- [#4454](https://github.com/emberjs/data/pull/4454) Add since tags for methods added in Ember Data 1.13
- [#4447](https://github.com/emberjs/data/pull/4447) Remove initializer methods from the API docs
- [#4446](https://github.com/emberjs/data/pull/4446) `modelHasAttributeOrRelationshipNamedType` should not show up in the API docs
- [#4444](https://github.com/emberjs/data/pull/4444) Update the API docs for the DS.Adapter class
- [#4448](https://github.com/emberjs/data/pull/4448) [BUGFIX beta] The adapter should call `ajax` instead of the new methods if it has been customized.
- [#4490](https://github.com/emberjs/data/pull/4490) [DOCS] No need to use Ember.run in success and failure of wrapped getJSON
- [#4449](https://github.com/emberjs/data/pull/4449) Add link to PR for ds-check-should-serialize-relationships feature
- [#4489](https://github.com/emberjs/data/pull/4489) [BUGFIX beta] Fix Brittle Promise Usage
- [#4470](https://github.com/emberjs/data/pull/4470) Belongs to not updating when response contains a change with the previous value
- [#4451](https://github.com/emberjs/data/pull/4451) [CLEANUP beta] Remove feature flag for ds-serialize-ids-and-types (shipped in 2.6) #4416
- [#4466](https://github.com/emberjs/data/pull/4466) [BUGFIX beta] Fixes issue with GET requests appending ?{} to url
- [#4484](https://github.com/emberjs/data/pull/4484) [BUGFIX beta] Update API docs to import DS from 'ember-data'
- [#4485](https://github.com/emberjs/data/pull/4485) Update changelog for the Ember Data 2.7.0 release
- [#4499](https://github.com/emberjs/data/pull/4499) [BUGFIX beta] add assertions for reference methods on DS.Model
- [#4503](https://github.com/emberjs/data/pull/4503) Update ember-try config to test against alpha.
- [#4515](https://github.com/emberjs/data/pull/4515) Document the allowNull property on the boolean transform
- [#4516](https://github.com/emberjs/data/pull/4516) Update the docs for normalizeModelName so they explain the intent of the function
- [#4519](https://github.com/emberjs/data/pull/4519) [BUGFIX beta] Prefer includes over contains
- [#4521](https://github.com/emberjs/data/pull/4521) Remove ContainerProxy

### Release 2.7.0 (July 25, 2016)
- [#4482](https://github.com/emberjs/data/pull/4482) Disable ds-improved-ajax for the 2.7 release
- [#4470](https://github.com/emberjs/data/pull/4470) Belongs to not updating when response contains a change with the previous value
- [#4481](https://github.com/emberjs/data/pull/4481) [BUGFIX release] Revert blueprints to use the old import DS format
- [#4484](https://github.com/emberjs/data/pull/4484) [BUGFIX beta] Update API docs to import DS from 'ember-data'
- [#4454](https://github.com/emberjs/data/pull/4454) Add since tags for methods added in Ember Data 1.13
- [#4464](https://github.com/emberjs/data/pull/4464) Add benchmarks directory to npmignore
- [#4466](https://github.com/emberjs/data/pull/4466) [BUGFIX beta] Fixes issue with GET requests appending ?{} to url
- [#4425](https://github.com/emberjs/data/pull/4425) [BUGFIX] Pass options to transform for serialization in json-api
- [#4433](https://github.com/emberjs/data/pull/4433) Remove JSHint directives from Mocha test blueprints
- [#4435](https://github.com/emberjs/data/pull/4435) [DOC] typo fix for queryRecord (kown -> known)
- [#4448](https://github.com/emberjs/data/pull/4448) [BUGFIX beta] The adapter should call `ajax` instead of the new metho…
- [#4320](https://github.com/emberjs/data/pull/4320) Fixup feature flagging infrastructure.
- [#4311](https://github.com/emberjs/data/pull/4311) Use property lookup in applyTransforms
- [#4318](https://github.com/emberjs/data/pull/4318) [FEATURE ds-payload-hooks] Add hooks to map type in payload to modelName
- [#4378](https://github.com/emberjs/data/pull/4378) [DOC] Add link to PR's for every feature
- [#4327](https://github.com/emberjs/data/pull/4327) [DOC] Update CONTRIBUTING.md for feature flags
- [#4389](https://github.com/emberjs/data/pull/4389) call super in addon#init
- [#4337](https://github.com/emberjs/data/pull/4337) [DOC] Update README.md for improve ES6 syntax in example
- [#4348](https://github.com/emberjs/data/pull/4348) [CLEANUP ds-finder-include]
- [#4347](https://github.com/emberjs/data/pull/4347) [CLEANUP ds-references]
- [#4345](https://github.com/emberjs/data/pull/4345) [DOC] fix example syntax
- [#4334](https://github.com/emberjs/data/pull/4334) Port the 2.5.x changelog entires to master
- [#4393](https://github.com/emberjs/data/pull/4393) During normalization, use property lookup instead of hasOwnProp checks
- [#4363](https://github.com/emberjs/data/pull/4363) [DOC] Fix hard-coded "Customizing Adapters" link
- [#4350](https://github.com/emberjs/data/pull/4350) [CLEANUP ds-transform-pass-options]
- [#4374](https://github.com/emberjs/data/pull/4374) Fix #4366: EmbeddedRecordsMixin embeds the record, not the snapshot
- [#4392](https://github.com/emberjs/data/pull/4392) Fix lint errors caused by merging an older pr
- [#4396](https://github.com/emberjs/data/pull/4396) Deprecate date parse
- [#4398](https://github.com/emberjs/data/pull/4398) [FEATURE ds-overhaul-references] Fix inconsistencies with Reference#push
- [#4399](https://github.com/emberjs/data/pull/4399) Add link to PR of ds-payload-type-hooks feature
- [#4403](https://github.com/emberjs/data/pull/4403) [BUGFIX beta] Correctly coalesce URI encoded ids
- [#4405](https://github.com/emberjs/data/pull/4405) [BUGFIX beta] Document the adapterOptions property
- [#4427](https://github.com/emberjs/data/pull/4427) Update changelog for the 2.6.0 release

### Release 2.6.1 (June 15, 2016)
- [#4425](https://github.com/emberjs/data/pull/4425) [BUGFIX] Pass options to transform for serialization in json-api
- [#4389](https://github.com/emberjs/data/pull/4389) call super in addon#init

### Release 2.6.0 (June 8, 2016)
- [#4386](https://github.com/emberjs/data/pull/4386) [BUGFIX release] `isUpdating` flag is set correctly for `store.findAll`
- [#4374](https://github.com/emberjs/data/pull/4374) Fix #4366: EmbeddedRecordsMixin embeds the record, not the snapshot
- [#4379](https://github.com/emberjs/data/pull/4379) [BUGFIX beta] Fix resetting of properties to in-flight values
- [#4380](https://github.com/emberjs/data/pull/4380) [BUGFIX beta] remove trailing whitespace from model blueprint
- [#4300](https://github.com/emberjs/data/pull/4300) [BUGFIX beta] Overhaul queryRecord
- [#4363](https://github.com/emberjs/data/pull/4363) [DOC] Fix hard-coded "Customizing Adapters" link
- [#4320](https://github.com/emberjs/data/pull/4320) Fixup feature flagging infrastructure.
- [#4324](https://github.com/emberjs/data/pull/4324) [DOC beta] Clarify DS.Model#changedAttributes()
- [#4324](https://github.com/emberjs/data/pull/4324) [DOC beta] Clarify DS.Model#changedAttributes()
- [#4327](https://github.com/emberjs/data/pull/4327) [DOC] Update CONTRIBUTING.md for feature flags
- [#4328](https://github.com/emberjs/data/pull/4328) [BUGFIX release] Only setup babel options once.
- [#4330](https://github.com/emberjs/data/pull/4330) [DOC beta] Make clear where `blog` is coming from
- [#4331](https://github.com/emberjs/data/pull/4331) [BUGFIX beta] Overhaul attr/relationships imports in model blueprint
- [#4338](https://github.com/emberjs/data/pull/4338) [DOC beta] Overhaul documentation for reload / background reload
- [#4345](https://github.com/emberjs/data/pull/4345) [DOC] fix example syntax
- [#4184](https://github.com/emberjs/data/pull/4184) blueprints: Use project.dependencies() to determine test framework
- [#3848](https://github.com/emberjs/data/pull/3848) [BUGFIX] EmbeddedRecordMixin should include the type serializing hasMany as ids
- [#4154](https://github.com/emberjs/data/pull/4154) Make sure new record are not pushed twice when parent is saved before.
- [#4023](https://github.com/emberjs/data/pull/4023) Enhance blueprints: only extend from application entity if it exists
- [#4177](https://github.com/emberjs/data/pull/4177) Elaborate on running tests in browser
- [#3586](https://github.com/emberjs/data/pull/3586) [FEATURE ds-extended-errors] Make adapter error extendable and add more error types
- [#3099](https://github.com/emberjs/data/pull/3099) [FEATURE ds-improved-ajax] Finer control over customizing a request
- [#4022](https://github.com/emberjs/data/pull/4022) [FEATURE ds-boolean-transform-allow-null] allow null for boolean
- [#4173](https://github.com/emberjs/data/pull/4173) Create RELEASE.md
- [#4178](https://github.com/emberjs/data/pull/4178) DS.Store type presence checks
- [#3559](https://github.com/emberjs/data/pull/3559) [BUGFIX release] Guard against isDestroyed in ManyArray.flushCanonical
- [#4259](https://github.com/emberjs/data/pull/4259) Warn when the JSONAPISerializer is extended with the EmbeddedRecordsM…
- [#4200](https://github.com/emberjs/data/pull/4200) Avoid errors when ember-cli-shims is not included.
- [#4188](https://github.com/emberjs/data/pull/4188) Update ember-cli to v2.3.0
- [#4191](https://github.com/emberjs/data/pull/4191) Don't resolve model name unless actually needed
- [#4189](https://github.com/emberjs/data/pull/4189) AppVeyor: Use same line endings as original files
- [#4193](https://github.com/emberjs/data/pull/4193) support 1.13 officially
- [#4194](https://github.com/emberjs/data/pull/4194) Use modelNameFromPayloadKey when type is given
- [#4196](https://github.com/emberjs/data/pull/4196) Restructure and elaborate on test which fixes a tricky bug
- [#4187](https://github.com/emberjs/data/pull/4187) Add acceptance tests for the mocha blueprints
- [#4197](https://github.com/emberjs/data/pull/4197) Update changelog for Ember Data 2.4
- [#4274](https://github.com/emberjs/data/pull/4274) [DOC canary] Update extractMeta documentation
- [#4230](https://github.com/emberjs/data/pull/4230) Only show ember-cli-shims errors if actually installed
- [#4214](https://github.com/emberjs/data/pull/4214) Fix AMD dependencies
- [#4223](https://github.com/emberjs/data/pull/4223) Run tests in production
- [#4205](https://github.com/emberjs/data/pull/4205) [BUGFIX release] ensure import paths are resolved \w posix separators
- [#4215](https://github.com/emberjs/data/pull/4215) unify prod/dev add-on build
- [#4225](https://github.com/emberjs/data/pull/4225) Don't do inverse work if inverse is explicitly turned off
- [#4228](https://github.com/emberjs/data/pull/4228) Solves #4186 and fixes `this._super` call within `normalize` method.
- [#4222](https://github.com/emberjs/data/pull/4222) Strip code for DS_WARN_ON_UNKNOWN_KEYS warning in production
- [#4220](https://github.com/emberjs/data/pull/4220) Use single quotes
- [#4204](https://github.com/emberjs/data/pull/4204) Fix RESTAdapter.findRecord without a snapshot
- [#4264](https://github.com/emberjs/data/pull/4264) Moved the adapter errors into the public API space.
- [#4247](https://github.com/emberjs/data/pull/4247) Add test asserting no unnecessary inverse work
- [#4235](https://github.com/emberjs/data/pull/4235) [DOC] Fix store.findAll return type
- [#4243](https://github.com/emberjs/data/pull/4243) moves the ember dep in the package-manager package.json into optionalDependencies
- [#4241](https://github.com/emberjs/data/pull/4241) Fix spacing issue thats causing jscs errors on the beta branch
- [#4240](https://github.com/emberjs/data/pull/4240) Add note on `testInDebug`
- [#4248](https://github.com/emberjs/data/pull/4248) fix prod-build issue
- [#4244](https://github.com/emberjs/data/pull/4244) [DOC] Add section on commit tagging to CONTRIBUTING.md
- [#4245](https://github.com/emberjs/data/pull/4245) Tweaks to docs on error responses
- [#4287](https://github.com/emberjs/data/pull/4287) [FEATURE ds-extended-errors] add DS.ServerError
- [#4270](https://github.com/emberjs/data/pull/4270) Fix incorrect reference to `push` in the `findRecord` docs
- [#4260](https://github.com/emberjs/data/pull/4260) Modified the setup-ember-dev test helper to use `ember-metal/debug`s override hooks
- [#4263](https://github.com/emberjs/data/pull/4263) [FEATURE ds-links-in-record-array] Add links to RecordArray when present on payload
- [#4257](https://github.com/emberjs/data/pull/4257) Update changelog for Ember Data 2.4.3
- [#4268](https://github.com/emberjs/data/pull/4268) JSONSerializer should normalize the links object using the attrs hash
- [#4258](https://github.com/emberjs/data/pull/4258) Deprecate normalizeHash method on the rest serializer
- [#4301](https://github.com/emberjs/data/pull/4301) fix rest-adapter-test typo
- [#4278](https://github.com/emberjs/data/pull/4278) Uses bin/start with friendly error message for npm start.
- [#4276](https://github.com/emberjs/data/pull/4276) [BUGFIX canary] Improve finders assertion messages
- [#4304](https://github.com/emberjs/data/pull/4304) pass DS.SnapshotRecordArray to build-url-mixin buildURL
- [#4280](https://github.com/emberjs/data/pull/4280) Update "blueprint-test-helpers" and "ember-cli"
- [#4307](https://github.com/emberjs/data/pull/4307) [skip ci] fix invalid indentation in codeclimate.yml
- [#4288](https://github.com/emberjs/data/pull/4288) [FEATURE ds-extended-errors] fix usage of isEnabled
- [#4284](https://github.com/emberjs/data/pull/4284) [CLEANUP] Use Array.isArray everywhere instead of Ember.isArray
- [#4281](https://github.com/emberjs/data/pull/4281) Speed up JSONSerializer#applyTransforms
- [#4286](https://github.com/emberjs/data/pull/4286) Use the dot reporter to reduce the noise in travis output
- [#4308](https://github.com/emberjs/data/pull/4308) pass snapshot through to urlForFindHasMany and urlForFindBelongsTo
- [#4316](https://github.com/emberjs/data/pull/4316) Fix `isUpdating` for DS.AdapterPopulatedRecordArray#update()
- [#4317](https://github.com/emberjs/data/pull/4317) [CLEANUP] remove reference to no more used isNewSerializerAPI flag

### Release 2.5.3 (May 17, 2016)
- [#4386](https://github.com/emberjs/data/pull/4386) [BUGFIX release] `isUpdating` flag is set correctly for `store.findAll`

### Release 2.5.2 (April 14, 2016)
- [#4328](https://github.com/emberjs/data/pull/4328) [BUGFIX release] Only setup babel options once.
- [#4333](https://github.com/emberjs/data/pull/4333) [BUGFIX release] use es5 syntax for addon's index.js file

### Release 2.5.1 (April 12, 2016)
- [#4320](https://github.com/emberjs/data/pull/4320) [BUGFIX release] Ensure feature flag stripping works for all builds.

### Release 2.5.0 (April 11, 2016)
- [#4293](https://github.com/emberjs/data/pull/4293) Transition an invalid created record to the deleted saved state when deleted
- [#4304](https://github.com/emberjs/data/pull/4304) pass DS.SnapshotRecordArray to build-url-mixin buildURL
- [#4308](https://github.com/emberjs/data/pull/4308) pass snapshot through to urlForFindHasMany and urlForFindBelongsTo
- [#4314](https://github.com/emberjs/data/pull/4314) [BUGFIX beta] convert single record sideloaded records to plural
- [#4316](https://github.com/emberjs/data/pull/4316) Fix `isUpdating` for DS.AdapterPopulatedRecordArray#update()
- [#4245](https://github.com/emberjs/data/pull/4245) Tweaks to docs on error responses
- [#4268](https://github.com/emberjs/data/pull/4268) JSONSerializer should normalize the links object using the attrs hash
- [#4270](https://github.com/emberjs/data/pull/4270) Fix incorrect reference to `push` in the `findRecord` docs
- [#4271](https://github.com/emberjs/data/pull/4271) [BUGFIX beta] Ensure `null` is returned for Reference#value()
- [#4274](https://github.com/emberjs/data/pull/4274) [DOC canary] Update extractMeta documentation
- [#4295](https://github.com/emberjs/data/pull/4295) [DOC release] Mistaken back tick.
- [#4178](https://github.com/emberjs/data/pull/4178) DS.Store type presence checks
- [#4194](https://github.com/emberjs/data/pull/4194) Use modelNameFromPayloadKey when type is given
- [#4243](https://github.com/emberjs/data/pull/4243) moves the ember dep in the package-manager package.json into optionalDependencies
- [#4248](https://github.com/emberjs/data/pull/4248) fix prod-build issue
- [#4250](https://github.com/emberjs/data/pull/4250) [BUGFIX beta] Use Ember.assign when availability
- [#4256](https://github.com/emberjs/data/pull/4256) [BUGFIX release] Revert pr #3864
- [#4214](https://github.com/emberjs/data/pull/4214) Fix AMD dependencies
- [#4184](https://github.com/emberjs/data/pull/4184) blueprints: Use project.dependencies() to determine test framework
- [#3559](https://github.com/emberjs/data/pull/3559) [BUGFIX release] Guard against isDestroyed in ManyArray.flushCanonical
- [#4154](https://github.com/emberjs/data/pull/4154) Make sure new record are not pushed twice when parent is saved before.
- [#4198](https://github.com/emberjs/data/pull/4198) [DOC beta] Fix error message internal docs
- [#4200](https://github.com/emberjs/data/pull/4200) Avoid errors when ember-cli-shims is not included.
- [#4204](https://github.com/emberjs/data/pull/4204) Fix RESTAdapter.findRecord without a snapshot
- [#4205](https://github.com/emberjs/data/pull/4205) [BUGFIX release] ensure import paths are resolved \w posix separators
- [#4221](https://github.com/emberjs/data/pull/4221) [BUGFIX beta] use assert from debug utils so it is stripped correctly
- [#4235](https://github.com/emberjs/data/pull/4235) [DOC] Fix store.findAll return type
- [#4237](https://github.com/emberjs/data/pull/4237) [DOC beta] Fix typo in inline doc. of normalizeResponse
- [#4119](https://github.com/emberjs/data/pull/4119) Add ember.js and ember-data tags automatically to SO question
- [#4063](https://github.com/emberjs/data/pull/4063) [BUGFIX release] don't load "app" code when loading globals files
- [#4040](https://github.com/emberjs/data/pull/4040) Use test helpers from ember dev
- [#4116](https://github.com/emberjs/data/pull/4116) Add assertions for store#query()
- [#4066](https://github.com/emberjs/data/pull/4066) Use correct version number when used as an addon.
- [#4065](https://github.com/emberjs/data/pull/4065) Bump canary to 2.5.0
- [#4070](https://github.com/emberjs/data/pull/4070) Update blueprints to import modules directly
- [#4111](https://github.com/emberjs/data/pull/4111) [BUGFIX beta] Add ducktyping of `AdapterError`
- [#4084](https://github.com/emberjs/data/pull/4084) [cleanup] Remove unnecessary inline JSHint config
- [#4082](https://github.com/emberjs/data/pull/4082) Move the date import to where it is used intead of the root module
- [#4074](https://github.com/emberjs/data/pull/4074) Update README, now that ember-data is a proper addon
- [#4079](https://github.com/emberjs/data/pull/4079) [CLEANUP] remove unused config/ember-defeatureify.js
- [#4078](https://github.com/emberjs/data/pull/4078) Use `Ember.merge` instead of ember-data's shim
- [#4090](https://github.com/emberjs/data/pull/4090) Make yui doc generate links from the project root instead of the file…
- [#4085](https://github.com/emberjs/data/pull/4085) Update codeclimate.yml
- [#4086](https://github.com/emberjs/data/pull/4086) [FEATURE ds-transform-pass-options] pass options to DS.Transform
- [#4141](https://github.com/emberjs/data/pull/4141) [DOC] Document behavior of object level errors with JSON API
- [#4094](https://github.com/emberjs/data/pull/4094) Update changelog for 2.3.2 release
- [#4092](https://github.com/emberjs/data/pull/4092) Delete TRANSITION.md
- [#4152](https://github.com/emberjs/data/pull/4152) Remove extra definition of InvalidError
- [#4100](https://github.com/emberjs/data/pull/4100) [DOC] Replace reference to DS.Store.find
- [#4102](https://github.com/emberjs/data/pull/4102) [DOC] Fix misleading docs for `DS.RESTAdapter.findBelongsTo`
- [#4110](https://github.com/emberjs/data/pull/4110) [FEATURE ds-pushpayload-return] Change `pushPayload` to return a value.
- [#4097](https://github.com/emberjs/data/pull/4097) Update `.npmignore`
- [#4104](https://github.com/emberjs/data/pull/4104) [DOC] Mark `DS.Store.filter` as private
- [#4101](https://github.com/emberjs/data/pull/4101) [cleanup] Remove unneeded `getComputedPropertyDesc` test helper
- [#4160](https://github.com/emberjs/data/pull/4160) Fixes broken link
- [#4128](https://github.com/emberjs/data/pull/4128) Fix calls to keyForRelationship in embedded records
- [#4117](https://github.com/emberjs/data/pull/4117) Add assertion for polymorphic type for HasManyReference#push
- [#4118](https://github.com/emberjs/data/pull/4118) [ci skip] Sort CHANGELOG by version and not date of release
- [#4164](https://github.com/emberjs/data/pull/4164) [CLEANUP] remove `toString` definitions for models in tests
- [#4147](https://github.com/emberjs/data/pull/4147) Fix key remapping for embedded belongsTo
- [#4135](https://github.com/emberjs/data/pull/4135) import require
- [#4153](https://github.com/emberjs/data/pull/4153) calling reload multiple times on a has many triggers only one request
- [#4155](https://github.com/emberjs/data/pull/4155) remove container related deprecation warnings
- [#4159](https://github.com/emberjs/data/pull/4159) [DOC] Mark store.filter as deprecated in JSDoc.
- [#4167](https://github.com/emberjs/data/pull/4167) Add blueprints from ember-cli-mocha
- [#4168](https://github.com/emberjs/data/pull/4168) TravisCI: Use PhantomJS v2.1.1
- [#4169](https://github.com/emberjs/data/pull/4169) Simplify PhantomJS installation on TravisCI
- [#4171](https://github.com/emberjs/data/pull/4171) [CLEANUP] Remove shim for Backburner.join
- [#4172](https://github.com/emberjs/data/pull/4172) [CLEANUP] Remove shim for Ember.Service
- [#4224](https://github.com/emberjs/data/pull/4224) Enable feature flags for 2.5 beta cycle


### Release 2.4.3 (March 22, 2016)
- [#4243](https://github.com/emberjs/data/pull/4243) moves the ember dep in the package-manager package.json into optionalDependencies
- [#4256](https://github.com/emberjs/data/pull/4256) [BUGFIX release] Revert pr #3864

### Release 2.4.2 (March 19, 2016)
- [#4248](https://github.com/emberjs/data/pull/4248) [BUGFIX release] fix prod-build issue

### Release 2.4.1 (March 18, 2016)
- [#3559](https://github.com/emberjs/data/pull/3559) [BUGFIX release] Guard against isDestroyed in ManyArray.flushCanonical
- [#4154](https://github.com/emberjs/data/pull/4154) Make sure new record are not pushed twice when parent is saved before.
- [#4204](https://github.com/emberjs/data/pull/4204) Fix RESTAdapter.findRecord without a snapshot
- [#4205](https://github.com/emberjs/data/pull/4205) [BUGFIX release] ensure import paths are resolved \w posix separators
- [#4214](https://github.com/emberjs/data/pull/4214) Fix AMD dependencies

### Release 2.4.0 (February 29, 2016)
- [#4125](https://github.com/emberjs/data/pull/4125) [BUGFIX beta] Export more public API's via modules
- [#4135](https://github.com/emberjs/data/pull/4135) import require
- [#4137](https://github.com/emberjs/data/pull/4137) [BUGFIX beta] Allow optional spaces when parsing response headers
- [#4141](https://github.com/emberjs/data/pull/4141) [DOC] Document behavior of object level errors with JSON API
- [#4147](https://github.com/emberjs/data/pull/4147) Fix key remapping for embedded belongsTo
- [#4167](https://github.com/emberjs/data/pull/4167) Add blueprints from ember-cli-mocha
- [#4082](https://github.com/emberjs/data/pull/4082) Move the date import to where it is used intead of the root module
- [#4063](https://github.com/emberjs/data/pull/4063) [BUGFIX release] don't load "app" code when loading globals files
- [#4088](https://github.com/emberjs/data/pull/4088) [BUFGIX release] Fix regression with missing initializers
- [#4066](https://github.com/emberjs/data/pull/4066) Use correct version number when used as an addon.
- [#4072](https://github.com/emberjs/data/pull/4072) [BUGFIX release] Fix bundled source path for gem
- [#4073](https://github.com/emberjs/data/pull/4073) [BUGFIX release] Add missing dist source to gem
- [#4077](https://github.com/emberjs/data/pull/4077) [CLEANUP beta] Change the way metadata in response is stored on record array
- [#4084](https://github.com/emberjs/data/pull/4084) [cleanup] Remove unnecessary inline JSHint config
- [#4090](https://github.com/emberjs/data/pull/4090) Make yui doc generate links from the project root instead of the file…
- [#4091](https://github.com/emberjs/data/pull/4091) [BUGFIX release] Refactor Model.reopen to use mixins
- [#4095](https://github.com/emberjs/data/pull/4095) [BUGFIX release] Remove 'v' prefix from `DS.VERSION`
- [#4108](https://github.com/emberjs/data/pull/4108) [BUGFIX beta] Fix `BuildUrlMixin.urlPrefix` regression when host=/
- [#3999](https://github.com/emberjs/data/pull/3999) Run the Ember Data initializer when Ember Data is loaded as an Ember …
- [#3941](https://github.com/emberjs/data/pull/3941) Mark `adapterFor` and `serializerFor` as public
- [#3813](https://github.com/emberjs/data/pull/3813) ember-data should provide its blueprints
- [#3916](https://github.com/emberjs/data/pull/3916) `Store._find` asserts `adapterPayload` not empty
- [#3940](https://github.com/emberjs/data/pull/3940) Remove JSONSerializer#normalizeId
- [#3303](https://github.com/emberjs/data/pull/3303) Implement RFC 57 - Reference Unification
- [#3864](https://github.com/emberjs/data/pull/3864) Throw a more helpful error message if the response from queryRecord i…
- [#3930](https://github.com/emberjs/data/pull/3930) Friendly Errors
- [#2384](https://github.com/emberjs/data/pull/2384) Directly reloading a hasMany with links should trigger only one request
- [#3853](https://github.com/emberjs/data/pull/3853) fix transitioning into invalid state
- [#3841](https://github.com/emberjs/data/pull/3841) Log a deprecation warning when when Ember Data is loaded with Ember 1.13
- [#3926](https://github.com/emberjs/data/pull/3926) Run `ember watson: methodify` on `addon/` and `test/`
- [#4009](https://github.com/emberjs/data/pull/4009) [FEATURE ds-references] More conistency for RecordReference
- [#3961](https://github.com/emberjs/data/pull/3961) Add a better error message when findRecord returns an array
- [#3949](https://github.com/emberjs/data/pull/3949) Fix incorrect reference in store api docs
- [#3946](https://github.com/emberjs/data/pull/3946) Report better error when `type` is missing from a JSONApi response
- [#3958](https://github.com/emberjs/data/pull/3958) [DOCS fix] fix incorrect argument description...
- [#4014](https://github.com/emberjs/data/pull/4014) Register the version before the DEBUG version are printed when loadin…
- [#3968](https://github.com/emberjs/data/pull/3968) Add failing test on PromiseArray.createRecord when called before hasM…
- [#3965](https://github.com/emberjs/data/pull/3965) [Doc] Specify the status code expected to populate the error object
- [#3964](https://github.com/emberjs/data/pull/3964) Merge normalizeRelationships and setupRelationships methods in store
- [#3967](https://github.com/emberjs/data/pull/3967) Added documentation to modify the hash by reference
- [#3966](https://github.com/emberjs/data/pull/3966) tests for #3707
- [#4016](https://github.com/emberjs/data/pull/4016) Add missing dependencies for the changelog script
- [#3970](https://github.com/emberjs/data/pull/3970) [CLEANUP] move test file to correct location
- [#4017](https://github.com/emberjs/data/pull/4017) [FEATURE ds-references] bring back accidentally removed tests
- [#3985](https://github.com/emberjs/data/pull/3985) Remove extraneous conditional in ajax()
- [#3980](https://github.com/emberjs/data/pull/3980) Add license field to bower.json
- [#3979](https://github.com/emberjs/data/pull/3979) Re-enable feature flags
- [#3974](https://github.com/emberjs/data/pull/3974) Remove duplicate createRecord test
- [#3973](https://github.com/emberjs/data/pull/3973) [CLEANUP] use debug helpers from ember-data/debug
- [#3983](https://github.com/emberjs/data/pull/3983) Fix documentation to use "serializedHasManyName"
- [#3984](https://github.com/emberjs/data/pull/3984) Cleanup .jshintrc since no globals are used anymore
- [#3976](https://github.com/emberjs/data/pull/3976) Allow `include` query parameter with store.findRecord & store.findAll
- [#4000](https://github.com/emberjs/data/pull/4000) Re-enable pushing builds to S3
- [#3996](https://github.com/emberjs/data/pull/3996) Update ember-cli-shims to 0.1.0 to silence ED's own warning
- [#3988](https://github.com/emberjs/data/pull/3988) [PERF] Don't use array methods
- [#3989](https://github.com/emberjs/data/pull/3989) Rely on internalModel.createSnapshot to set adapterOptions
- [#3990](https://github.com/emberjs/data/pull/3990) Update adapter function references in test
- [#3993](https://github.com/emberjs/data/pull/3993) Do not publish .gem files to npm
- [#4025](https://github.com/emberjs/data/pull/4025) Use keyForReliationship for belongsTo and hasMany
- [#4007](https://github.com/emberjs/data/pull/4007) [CLEANUP] Use `isEnabled` instead of `Ember.FEATURES` directly
- [#4006](https://github.com/emberjs/data/pull/4006) [CLEANUP] Separate buildURL tests from pathForType tests
- [#4001](https://github.com/emberjs/data/pull/4001) Add ember-publisher to package.json
- [#4004](https://github.com/emberjs/data/pull/4004) [CLEANUP] remove unused feature-flags.js
- [#4003](https://github.com/emberjs/data/pull/4003) Only run the Ember.onload initializers in globals mode
- [#4005](https://github.com/emberjs/data/pull/4005) don't cache length in for loops
- [#4002](https://github.com/emberjs/data/pull/4002) Fix paths to files which should be uploaded to S3
- [#4049](https://github.com/emberjs/data/pull/4049) Run node tests and optional feature tests on AppVeyor
- [#4015](https://github.com/emberjs/data/pull/4015) [CLEANUP] Don't cache length in for loops
- [#4019](https://github.com/emberjs/data/pull/4019) Use JSON-API adapter and serializer in blueprints
- [#4018](https://github.com/emberjs/data/pull/4018) [CLEANUP] re-use test setup to assert correct call to adapter.ajax
- [#4011](https://github.com/emberjs/data/pull/4011) [CLEANUP] Update and remove obsolete comments
- [#4030](https://github.com/emberjs/data/pull/4030) [CLEANUP] use methods from utils module directly
- [#4029](https://github.com/emberjs/data/pull/4029) Move public modules out of the `-private` folder
- [#4051](https://github.com/emberjs/data/pull/4051) Make setup-container public to allow consuming apps more flexibility with initializer
- [#4037](https://github.com/emberjs/data/pull/4037) Happy New Year!
- [#4035](https://github.com/emberjs/data/pull/4035) Simplify the urlPrefix method to make it easier to understand
- [#4031](https://github.com/emberjs/data/pull/4031) [CLEANUP] Remove special logic for meta.descs in tests
- [#4032](https://github.com/emberjs/data/pull/4032) [CLEANUP] remove obsolete code within Store#willDestroy
- [#4039](https://github.com/emberjs/data/pull/4039) Replace calls to store.find with store.findRecord
- [#4053](https://github.com/emberjs/data/pull/4053) [FEATURE ds-references] Only add function to prototype if enabled
- [#4059](https://github.com/emberjs/data/pull/4059) Update name for feature in FEATURES.md


### Release 2.3.3 (January 21, 2016)
- [#4095](https://github.com/emberjs/data/pull/4095) [BUGFIX release] Remove 'v' prefix from `DS.VERSION`

### Release 2.3.2 (January 18, 2016)
- [#4000](https://github.com/emberjs/data/pull/4000) Re-enable pushing builds to S3
- [#4002](https://github.com/emberjs/data/pull/4002) Fix paths to files which should be uploaded to S3
- [#4072](https://github.com/emberjs/data/pull/4072) [BUGFIX release] Fix bundled source path for gem
- [#4073](https://github.com/emberjs/data/pull/4073) [BUGFIX release] Add missing dist source to gem
- [#4082](https://github.com/emberjs/data/pull/4082) Move the date import to where it is used intead of the root module
- [#4084](https://github.com/emberjs/data/pull/4084) [cleanup] Remove unnecessary inline JSHint config
- [#4088](https://github.com/emberjs/data/pull/4088) [BUFGIX release] Fix regression with missing initializers
- [#4090](https://github.com/emberjs/data/pull/4090) Make yui doc generate links from the project root instead of the file…
- [#4091](https://github.com/emberjs/data/pull/4091) [BUGFIX release] Refactor Model.reopen to use mixins

### Release 2.3.1 (January 12, 2016)
- [#4063](https://github.com/emberjs/data/pull/4063) [BUGFIX release] don't load "app" code when loading globals files
- [#4066](https://github.com/emberjs/data/pull/4066) Use correct version number when used as an addon.

### Release 2.3.0 (January 12, 2016)

Ember Data 2.3 is now published as and Ember CLI addon in addition to a bower package. 
See the [release notes](http://emberjs.com/blog/2016/01/12/ember-data-2-3-released.html#toc_changes-in-ember-data-2-3)
for instruction on how to upgrade your Ember CLI project to take advantage of the Ember Data addon.

- [#4039](https://github.com/emberjs/data/pull/4039) Replace calls to store.find with store.findRecord
- [#4042](https://github.com/emberjs/data/pull/4042) [BUGFIX beta] prevent calls to store.query leaking
- [#4048](https://github.com/emberjs/data/pull/4048) Strip stuff from addon before it is added to app
- [#4050](https://github.com/emberjs/data/pull/4050) [BUGFIX beta] Functional update for adapter populated record arrays
- [#4051](https://github.com/emberjs/data/pull/4051) Make setup-container public to allow consuming apps more flexibility with initializer
- [#4052](https://github.com/emberjs/data/pull/4052) [DOC beta] Hide private classes from YUIDoc
- [#4055](https://github.com/emberjs/data/pull/4055) [BUGFIX beta] pin jquery to 1.11.3 to fix broken build
- [#4057](https://github.com/emberjs/data/pull/4057) [BUGFIX beta] fail builds in ember-cli when ember-cli-shims isn't met
- [#4058](https://github.com/emberjs/data/pull/4058) [BUGFIX beta] Do not expose the array argument on store.query
- [#4060](https://github.com/emberjs/data/pull/4060) Require ember-source 2.x
- [#4018](https://github.com/emberjs/data/pull/4018) [CLEANUP] re-use test setup to assert correct call to adapter.ajax
- [#4019](https://github.com/emberjs/data/pull/4019) Use JSON-API adapter and serializer in blueprints
- [#4021](https://github.com/emberjs/data/pull/4021) [BUGFIX beta] Move ember-inflector to an explicit dependency for the …
- [#4025](https://github.com/emberjs/data/pull/4025) Use keyForReliationship for belongsTo and hasMany
- [#4029](https://github.com/emberjs/data/pull/4029) [BUGFIX beta] Move public modules out of the `-private` folder 
- [#4026](https://github.com/emberjs/data/pull/4026) [BUGFIX beta] ignores keys that are not found in the map
- [#3813](https://github.com/emberjs/data/pull/3813) ember-data should provide its blueprints
- [#3996](https://github.com/emberjs/data/pull/3996) Update ember-cli-shims to 0.1.0 to silence ED's own warning
- [#3999](https://github.com/emberjs/data/pull/3999) Run the Ember Data initializer when Ember Data is loaded as an Ember …
- [#4003](https://github.com/emberjs/data/pull/4003) Only run the Ember.onload initializers in globals mode
- [#4010](https://github.com/emberjs/data/pull/4010) [DOC beta] Mark comments as private
- [#4014](https://github.com/emberjs/data/pull/4014) Register the version before the DEBUG version are printed when loadin…
- [#3995](https://github.com/emberjs/data/pull/3995) [BUGFIX beta] Implement public module API.
- [#3865](https://github.com/emberjs/data/pull/3943) [PERF] Ajax should join an existing run if one exists
- [#3949](https://github.com/emberjs/data/pull/3949) Fix incorrect reference in store api docs
- [#3841](https://github.com/emberjs/data/pull/3841) Log a deprecation warning when when Ember Data is loaded with Ember 1.13
- [#3973](https://github.com/emberjs/data/pull/3973) [CLEANUP] use debug helpers from ember-data/debug
- [#3978](https://github.com/emberjs/data/pull/3978) [BUGFIX beta] bump ember-inflector
- [#3983](https://github.com/emberjs/data/pull/3983) [DOC beta] Fix documentation to use "serializedHasManyName"
- [#3986](https://github.com/emberjs/data/pull/3986) Move private modules into the `-private` directory
- [#3865](https://github.com/emberjs/data/pull/3865) Assert that passed array to set a hasMany consists of records
- [#3820](https://github.com/emberjs/data/pull/3820) [CLEANUP] Remove duplicate test for creating record
- [#3819](https://github.com/emberjs/data/pull/3819) [CLEANUP] Remove duplicate `default export` in snapshot.js
- [#3713](https://github.com/emberjs/data/pull/3713) Document the return value of DS.Adapter#updateRecord
- [#3390](https://github.com/emberjs/data/pull/3390) Update the jsbin link so it has no deprecation warnings
- [#3835](https://github.com/emberjs/data/pull/3835) [BUGFIX] extract polymorphic belongsTo in RESTSerializer
- [#3829](https://github.com/emberjs/data/pull/3829) Remove references to findQuery
- [#3824](https://github.com/emberjs/data/pull/3824) [DOCS] Improve docs for JSONSerializer
- [#3828](https://github.com/emberjs/data/pull/3828) [CLEANUP] Make idiomatic use of `export default`
- [#3821](https://github.com/emberjs/data/pull/3821) [CLEANUP] Remove unecessary wrap of rejection in run-loop
- [#3827](https://github.com/emberjs/data/pull/3827) [DOC] Remove reference to `isDirty` in DS.Model documentation
- [#3839](https://github.com/emberjs/data/pull/3839) Cleanup build
- [#3831](https://github.com/emberjs/data/pull/3831) [CLEANUP] dasherize file name for hasRecordForId test
- [#3830](https://github.com/emberjs/data/pull/3830) Fix tests for non-dasherized lookups
- [#3837](https://github.com/emberjs/data/pull/3837) [BUGFIX] Attribute/relationship named "type" of embedded record is considered before normalization
- [#3832](https://github.com/emberjs/data/pull/3832) Fix API docs for JSONAPISerializer.normalize
- [#3834](https://github.com/emberjs/data/pull/3834) raise errors on deprecation
- [#3843](https://github.com/emberjs/data/pull/3843) Remove unneeded PromiseArray allocation
- [#3844](https://github.com/emberjs/data/pull/3844) Remove conditional statement that is always true
- [#3855](https://github.com/emberjs/data/pull/3855) Deprecate complex objects as an attributes `defaultValue`.
- [#3850](https://github.com/emberjs/data/pull/3850) [DOC] Document snapshotRecordArray param passed to adapter.findAll
- [#3868](https://github.com/emberjs/data/pull/3868) Reset changed attributes when matching data is pushed
- [#3869](https://github.com/emberjs/data/pull/3869) Update the Changelog for 1.13.14
- [#3867](https://github.com/emberjs/data/pull/3867) Allow serializers to normalize response, remove old internal serializers code
- [#3858](https://github.com/emberjs/data/pull/3858) [DOC] remove documentation for `isError` in states
- [#3866](https://github.com/emberjs/data/pull/3866) Allow store.push to accept { data: null }
- [#3860](https://github.com/emberjs/data/pull/3860) [CLEANUP] remove unused private method in AdapterPopulatedRecordArray
- [#3907](https://github.com/emberjs/data/pull/3907) Addonize
- [#3898](https://github.com/emberjs/data/pull/3898) Fix DS.Errors summary and error object example
- [#3889](https://github.com/emberjs/data/pull/3889)  [perf] minor adjustments to `store#push` flow
- [#3928](https://github.com/emberjs/data/pull/3928) update README stating no IE8 support
- [#3915](https://github.com/emberjs/data/pull/3915) Add null implementation of findMany in DS.Adapter
- [#3904](https://github.com/emberjs/data/pull/3904) Cleanup `.codeclimate.yml`
- [#3912](https://github.com/emberjs/data/pull/3912) Use public API for container/registry when possible.
- [#3924](https://github.com/emberjs/data/pull/3924) [CLEANUP] `tests/integration/adapter/find-test.js`
- [#3925](https://github.com/emberjs/data/pull/3925) [CLEANUP] Clean up adapter/find-all-test.js
- [#3927](https://github.com/emberjs/data/pull/3927) restore globals publishing to canary build
- [#3929](https://github.com/emberjs/data/pull/3929) upgrade node to 4 on CI
- [#3931](https://github.com/emberjs/data/pull/3931) update ember-cli to 1.13.12

### Release 2.2.0 (November 17, 2015)
- [#3937](https://github.com/emberjs/data/pull/3937) [BUGFIX beta] Warn instead of asserting when a mapped key doesn't mat…
- [#3868](https://github.com/emberjs/data/pull/3868) Reset changed attributes when matching data is pushed
- [#3875](https://github.com/emberjs/data/pull/3875) [BUGFIX beta] serialize type for embedded, polymorphic belongsTo
- [#3900](https://github.com/emberjs/data/pull/3900) [DOC fix] errors pointers should start with a /
- [#3905](https://github.com/emberjs/data/pull/3905) [BUGFIX release] Update the dependencies for Ember 2.x
- [#3909](https://github.com/emberjs/data/pull/3909) [BUGFIX beta] Correctly handle object level errors in json api
- [#3910](https://github.com/emberjs/data/pull/3910) [BUGFIX release] Normalize attrs keys
- [#3912](https://github.com/emberjs/data/pull/3912) Use public API for container/registry when possible.]
- [#3835](https://github.com/emberjs/data/pull/3835) [BUGFIX] extract polymorphic belongsTo in RESTSerializer
- [#3887](https://github.com/emberjs/data/pull/3887) [BUGFIX release] update ember-inflector to resolve default Inflector …
- [#3888](https://github.com/emberjs/data/pull/3888) [BUGFIX release] import from ember-inflector to use the default instance
- [#3832](https://github.com/emberjs/data/pull/3832) Fix API docs for JSONAPISerializer.normalize
- [#3837](https://github.com/emberjs/data/pull/3837) [BUGFIX] Attribute/relationship named "type" of embedded record is considered before normalization
- [#3846](https://github.com/emberjs/data/pull/3846) [BUGFIX beta] Attribute/relationship named "type" of primary record i…
- [#3847](https://github.com/emberjs/data/pull/3847) [BUGFIX beta] JSONAPI serializer not respecting 'attrs' hash
- [#3857](https://github.com/emberjs/data/pull/3857) [BUGFIX beta] rollbackAttributes() works after multiple failed saves
- [#3859](https://github.com/emberjs/data/pull/3859) [BUGFIX beta] Correctly handle invalid errors without payload or pointer
- [#3861](https://github.com/emberjs/data/pull/3861) [BUGFIX beta] Assert that an array is returned from the normalized re…
- [#3867](https://github.com/emberjs/data/pull/3867) Allow serializers to normalize response, remove old internal serializers code
- [#3697](https://github.com/emberjs/data/pull/3697) Fix typo in CHANGELOG
- [#3215](https://github.com/emberjs/data/pull/3215) remove Map/MapWithDefault polyfills, use Ember's ones
- [#3711](https://github.com/emberjs/data/pull/3711) Explicitly set length after setting a new content property
- [#3714](https://github.com/emberjs/data/pull/3714) Update the location of the custom store in the API doc example
- [#3699](https://github.com/emberjs/data/pull/3699) [refactor] add some tests asserting polymorphic relationships can be …
- [#3751](https://github.com/emberjs/data/pull/3751) Remove normalizePayload, associated docs, and mention of functionality.
- [#3732](https://github.com/emberjs/data/pull/3732) follow up fixes for #3701
- [#3746](https://github.com/emberjs/data/pull/3746) Improve test coverage for store#findRecord()
- [#3722](https://github.com/emberjs/data/pull/3722) Shape and cleanup
- [#3739](https://github.com/emberjs/data/pull/3739) store example should use findRecord()
- [#3734](https://github.com/emberjs/data/pull/3734) Revert "Explicitly set length after setting a new content property"
- [#3783](https://github.com/emberjs/data/pull/3783) Update changelog for 2.0.1 release
- [#3771](https://github.com/emberjs/data/pull/3771) update coalesceFindRequests doc for JSONAPIAdapter
- [#3774](https://github.com/emberjs/data/pull/3774) Fix embedded key serialization bug and refactor key serialization
- [#3773](https://github.com/emberjs/data/pull/3773) Break apart embedded serialize methods in EmbeddedRecordsMixin
- [#3777](https://github.com/emberjs/data/pull/3777) Remove unused test module
- [#3788](https://github.com/emberjs/data/pull/3788) Port pr #3725 to the release 2.0 branch
- [#3795](https://github.com/emberjs/data/pull/3795) Trigger an assertion when calling `findRecord` with falsy (except 0) id
- [#3808](https://github.com/emberjs/data/pull/3808) Update internal-model.js
- [#3814](https://github.com/emberjs/data/pull/3814) [BUGFIX] Do not deserialize when a relationship named `type` exists
- [#3816](https://github.com/emberjs/data/pull/3816) run optional feature tests on AppVeyor
- [#3817](https://github.com/emberjs/data/pull/3817) Update the changelog for Ember Data 2.1.0

### Release 2.1.0 (October 5, 2015)
- [#3811](https://github.com/emberjs/data/pull/3811) Format lists in JSONSerializer docs for rendering
- [#3814](https://github.com/emberjs/data/pull/3814) [BUGFIX] Do not deserialize when a relationship named `type` exists
- [#3781](https://github.com/emberjs/data/pull/3781) [BUGFIX beta] Fix id property in DS.Model once and for all
- [#3783](https://github.com/emberjs/data/pull/3783) Update changelog for 2.0.1 release
- [#3788](https://github.com/emberjs/data/pull/3788) Port pr #3725 to the release 2.0 branch
- [#3793](https://github.com/emberjs/data/pull/3793) Map iteration has `value, key` params 'backwards'
- [#3794](https://github.com/emberjs/data/pull/3794) [DOC release] Update documentation for store
- [#3796](https://github.com/emberjs/data/pull/3796) [DOC release] Update documentation for EmbeddedRecordsMixin.
- [#3764](https://github.com/emberjs/data/pull/3764) [BUGFIX beta] Support JSON API links object
- [15d4360c](https://github.com/emberjs/data/commit/15d4360c1be0906f594718d55660151cd5f26af3) [BUGFIX release] Improve links vs. local data for relationships
- [#3751](https://github.com/emberjs/data/pull/3751) Remove normalizePayload, associated docs, and mention of functionality.
- [#3749](https://github.com/emberjs/data/pull/3749) [DOC beta] Update Object Root docs re: plurals
- [#3763](https://github.com/emberjs/data/pull/3763) [BUGFIX beta] JSONAPISerializer warns for unknown type
- [#3767](https://github.com/emberjs/data/pull/3767) [BUGFIX release] Do not export jsdoc information for store helper fun…
- [#3771](https://github.com/emberjs/data/pull/3771) update coalesceFindRequests doc for JSONAPIAdapter
- [#3739](https://github.com/emberjs/data/pull/3739) store example should use findRecord()
- [#3747](https://github.com/emberjs/data/pull/3747) [BUGFIX beta] JSONSerializer.extractRelationships() issue #3736
- [#3779](https://github.com/emberjs/data/pull/3779) [BUGFIX release] Remove store method deprecations
- [#3778](https://github.com/emberjs/data/pull/3778) [BUGFIX release] Remove deprecation on store.filter
- [#3776](https://github.com/emberjs/data/pull/3776) [BUGFIX release] Remove deprecation for old InvalidErrors format
- [#3765](https://github.com/emberjs/data/pull/3765) [BUGFIX beta] Fix JSONSerializer.serializeHasMany() issue #3760
- [#3782](https://github.com/emberjs/data/pull/3782) [DOC release] Remove private label for findAll, query, queryRecord
- [#3762](https://github.com/emberjs/data/pull/3762) [BUGFIX release] Improve links vs. local data for relationships
- [#3701](https://github.com/emberjs/data/pull/3701) [BUGFIX release] fix regression where dynamically set id is not serialized in a create…
- [#3714](https://github.com/emberjs/data/pull/3714) Update the location of the custom store in the API doc example
- [#3717](https://github.com/emberjs/data/pull/3717) Remove Fixture Adapter
- [#3722](https://github.com/emberjs/data/pull/3722) Shape and cleanup
- [#3732](https://github.com/emberjs/data/pull/3732) follow up fixes for #3701
- [#3641](https://github.com/emberjs/data/pull/3641) Improve InternalModel (2x - 3x faster)
- [#3649](https://github.com/emberjs/data/pull/3649) Empty object
- [#3647](https://github.com/emberjs/data/pull/3647) Adapter.query should be part of the public overrideable interface.

### Release 2.0.1 (September 17, 2015)

- [#3751](https://github.com/emberjs/data/pull/3751) Remove normalizePayload, associated docs, and mention of functionality.
- [#3762](https://github.com/emberjs/data/pull/3762) [BUGFIX release] Improve links vs. local data for relationships
- [#3767](https://github.com/emberjs/data/pull/3767) [BUGFIX release] Do not export jsdoc information for store helper fun…
- [#3771](https://github.com/emberjs/data/pull/3771) update coalesceFindRequests doc for JSONAPIAdapter
- [#3776](https://github.com/emberjs/data/pull/3776) [BUGFIX release] Remove deprecation for old InvalidErrors format
- [#3778](https://github.com/emberjs/data/pull/3778) [BUGFIX release] Remove deprecation on store.filter
- [#3779](https://github.com/emberjs/data/pull/3779) [BUGFIX release] Remove store method deprecations
- [#3782](https://github.com/emberjs/data/pull/3782) [DOC release] Remove private label for findAll, query, queryRecord

### Release 2.0.0 (August 20, 2015)

#### Breaking Changes

##### Unsaved deleted records are no longer removed from hasMany relationships and RecordArrays returned by the store

In Ember Data 1.13 once a record was marked as deleted it was removed from all of the RecordArrays and hasMany arrays it belongTo. This made it difficult to create UIs where a user could flag a record for deletion but still allow the user the ability to un-flag the record until the save request was made.

In Ember Data 2.0 a record will no longer be removed from hasMany relationships or RecordArrays until the delete has been acknowledged by the adapter. Although deleted records will be visible in hasMany relationships they will not be serialized when saving these relationships to the backend.

#### Changes

- [#3665](https://github.com/emberjs/data/pull/3665) [BUGFIX beta] Fix usage of registry for 2.1.0+.
- [#3577](https://github.com/emberjs/data/pull/3577) Use the correct modelClass and serializer to extract a polymorphic ty…
- [#3669](https://github.com/emberjs/data/pull/3669) [DOC beta] Changed references to App.Person & App.Post in RESTAdapter API docs
- [#3636](https://github.com/emberjs/data/pull/3636) Add ember-cli-dependency-checker.
- [#3670](https://github.com/emberjs/data/pull/3670) [DOC beta] Change to decorator-style CPs in RESTAdapter API doc samples
- [#3651](https://github.com/emberjs/data/pull/3651) [DOC release] Update changelog for 1.13.9
- [#3653](https://github.com/emberjs/data/pull/3653) [BUGFIX beta] Update the dependencies for Ember 2.0
- [#3654](https://github.com/emberjs/data/pull/3654) Revert the live filterBy changes in Ember Data beta.1
- [#3656](https://github.com/emberjs/data/pull/3656) Update the changelog for 2.0.0-beta.2
- [#3661](https://github.com/emberjs/data/pull/3661) [DOC beta] Changed @default adapter from RESTAdapter to JSONAPIAdapter
- [#3666](https://github.com/emberjs/data/pull/3666) [BUGFIX beta] Initializer/Instance Initializer Deprecations.
- [#3672](https://github.com/emberjs/data/pull/3672) [DOC beta] Changed remaining CPs to decorator-style in RESTAdapter apidocs sample
- [#3680](https://github.com/emberjs/data/pull/3680) [BUGFIX beta] Prefer the new injection methods.
- [#3681](https://github.com/emberjs/data/pull/3681) [BUGFIX beta] Update required methods for the Serializer class
- [#3651](https://github.com/emberjs/data/pull/3651) [DOC release] Update changelog for 1.13.9
- [#3653](https://github.com/emberjs/data/pull/3653) [BUGFIX beta] Update the dependencies for Ember 2.0
- [#3654](https://github.com/emberjs/data/pull/3654) Revert the live filterBy changes in Ember Data beta.1
- [#3375](https://github.com/emberjs/data/pull/3375) JSONAPISerializer only supports the new Serializer API
- [#3251](https://github.com/emberjs/data/pull/3251) Convert unload test to json api format for `store.push`.. #3223
- [#3345](https://github.com/emberjs/data/pull/3345) [CLEANUP] drop IE8 support
- [#3487](https://github.com/emberjs/data/pull/3487) Default to using the JSONAPIAdapter
- [#3389](https://github.com/emberjs/data/pull/3389) Re-enable beta and canary tests
- [#3383](https://github.com/emberjs/data/pull/3383) update ember-inflector to 1.6.2
- [#3384](https://github.com/emberjs/data/pull/3384) Assert if the RESTSerializers when using the new format calls another
- [#3379](https://github.com/emberjs/data/pull/3379) store.push should support arrays in the JSONAPI data property
- [#3388](https://github.com/emberjs/data/pull/3388) Have looked up ActiveModelSerializer opt into the new Serializer API
- [#3489](https://github.com/emberjs/data/pull/3489) Remove deprecated code from the Ember Data initializer
- [#3396](https://github.com/emberjs/data/pull/3396) make sure deprecate error doesnt get swallowed when using store.push(type, data)
- [#3392](https://github.com/emberjs/data/pull/3392) AMS modelNameFromPayloadKey and serializePolymorphicType cleanup
- [#3394](https://github.com/emberjs/data/pull/3394) [DOC] Deprecate store.pushMany in documentation
- [#3408](https://github.com/emberjs/data/pull/3408) Fix Typos in Documentation for DS.Adapter
- [#3433](https://github.com/emberjs/data/pull/3433) Fix deprecation warnings
- [#3430](https://github.com/emberjs/data/pull/3430) [CLEANUP beta] Remove old Serializer API
- [#3432](https://github.com/emberjs/data/pull/3432) [CLEANUP beta] Use Object.keys/Object.create instead of Ember.keys/Ember.create
- [#3420](https://github.com/emberjs/data/pull/3420) [CLEANUP] Remove ember-new-computed dependency
- [#3410](https://github.com/emberjs/data/pull/3410) Fix minor typo in deprecation warning
- [#3488](https://github.com/emberjs/data/pull/3488) Relationships are async by default in 2.0
- [#3462](https://github.com/emberjs/data/pull/3462) Fix documentation typos in Adapter
- [#3441](https://github.com/emberjs/data/pull/3441) [CLEANUP beta] Remove ManyArray deprecations
- [#3440](https://github.com/emberjs/data/pull/3440) [CLEANUP beta] Remove RESTSerializer deprecations
- [#3439](https://github.com/emberjs/data/pull/3439) [CLEANUP beta] Remove RESTAdapter deprecations
- [#3438](https://github.com/emberjs/data/pull/3438) [CLEANUP beta] Remove BuildURLMixin deprecations
- [#3442](https://github.com/emberjs/data/pull/3442) [CLEANUP beta] Remove Model deprecations
- [#3443](https://github.com/emberjs/data/pull/3443) [CLEANUP beta] Remove Snapshot deprecations
- [#3436](https://github.com/emberjs/data/pull/3436) Fix Ember Data build with fresh install
- [#3457](https://github.com/emberjs/data/pull/3457) [CLEANUP beta] Remove ActiveModelAdapter/Serializer
- [#3458](https://github.com/emberjs/data/pull/3458) [DOC] createRecord relationships close #3421
- [#3490](https://github.com/emberjs/data/pull/3490) Remove deprecated finder methods on the store.
- [#3469](https://github.com/emberjs/data/pull/3469) Update shouldReload* flags for 2.0
- [#3470](https://github.com/emberjs/data/pull/3470) Fix broken link
- [#3473](https://github.com/emberjs/data/pull/3473) [DOC] Fill @property of DS.Model.modelName
- [#3481](https://github.com/emberjs/data/pull/3481) update errors.js docs to mirror new json api error specs
- [#3477](https://github.com/emberjs/data/pull/3477) Add modelClass argument to JSONSerializer.extractId
- [#3539](https://github.com/emberjs/data/pull/3539) Only remove deleted records form record arrays when saved
- [#3496](https://github.com/emberjs/data/pull/3496) Update README.md
- [#3497](https://github.com/emberjs/data/pull/3497) Use `detail` instead of `details` for JSON API error objects
- [#3532](https://github.com/emberjs/data/pull/3532) [CLEANUP beta] Remove Store deprecations
- [#3550](https://github.com/emberjs/data/pull/3550) Fix JSONSerializer to pass through `payload.included`
- [#3534](https://github.com/emberjs/data/pull/3534) Rename error attribute
- [#3544](https://github.com/emberjs/data/pull/3544) Add error message in _pushInternalMessage when unknown type
- [#3531](https://github.com/emberjs/data/pull/3531) Adds some documentation for JSONApiSerializer
- [#3533](https://github.com/emberjs/data/pull/3533) [CLEANUP beta] Remove console.log() call
- [#3567](https://github.com/emberjs/data/pull/3567) Use Ember.$ instead of jQuery for AJAX requests
- [#3570](https://github.com/emberjs/data/pull/3570) Update `Ember.deprecate` and `Ember.warn` calls to include required information

### Release 1.13.16 (February 9, 2016)

- [#4143](https://github.com/emberjs/data/pull/4143) Update Ember
  Inflector and correct Ember Data's usage of it so that users' default
  custom inflections work.

### Release 1.13.15 (November 9, 2015)
- [#3876](https://github.com/emberjs/data/pull/3876) [BACKPORT] [BUGFIX beta] serialize type for embedded, polymorphic belongsTo
- [#3891](https://github.com/emberjs/data/pull/3891) Don't use Ember.create by default

### Release 1.13.14 (October 18, 2015)
- [#3665](https://github.com/emberjs/data/pull/3665) [BUGFIX beta] Fix usage of registry for 2.1.0+.
- [#3825](https://github.com/emberjs/data/pull/3825) [BUGFIX] Restore IE8 compatibility by using Ember.create
- [#3837](https://github.com/emberjs/data/pull/3837) [BUGFIX] Attribute/relationship named "type" of embedded record is considered before normalization
- [#3840](https://github.com/emberjs/data/pull/3840) Backport Fix usage of registry for 2.1.0+ from pr #3665
- [#3846](https://github.com/emberjs/data/pull/3846) [BUGFIX beta] Attribute/relationship named "type" of primary record i…
- [#3847](https://github.com/emberjs/data/pull/3847) [BUGFIX beta] JSONAPI serializer not respecting 'attrs' hash
- [#3857](https://github.com/emberjs/data/pull/3857) [BUGFIX beta] rollbackAttributes() works after multiple failed saves
- [#3859](https://github.com/emberjs/data/pull/3859) [BUGFIX beta] Correctly handle invalid errors without payload or pointer

### Release 1.13.13 (September 17, 2015)
- [#3762](https://github.com/emberjs/data/pull/3762) [BUGFIX release]
  Improve links vs. local data for relationships

### Release 1.13.12 (September 10, 2015)
- [#3689](https://github.com/emberjs/data/pull/3689) Backport
  empty-object performance improvements from 2.1.0-beta1
- [#3690](https://github.com/emberjs/data/pull/3690)
  [BUGFIX release-1-13] Ensure that `service:store` is cleared before
  regsitering.
- [#3725](https://github.com/emberjs/data/pull/3725)
  [BUGFIX release-1-13] Disable polymorphic deserialization when a
  mode…
- [#3753](https://github.com/emberjs/data/pull/3753) Bumped the
  ember-inflector version to 1.9.2.
- [#3754](https://github.com/emberjs/data/pull/3754) Do not run tests
  with Ember 2.0 in the Ember Data 1.13 appveyor builds


### Release 1.13.11 (August 21, 2015)

- [#3685](https://github.com/emberjs/data/pull/3685) Fixing typo that
  causes Ember-Data v1.13.10 to crash with Ember v2.0.
- [#3686](https://github.com/emberjs/data/pull/3686) Fix broken
  rest-serializer test.

### Release 1.13.10 (August 20, 2015)

- [#3577](https://github.com/emberjs/data/pull/3577) Use the correct
  modelClass and serializer to extract a polymorphic
- [#3667](https://github.com/emberjs/data/pull/3667) Don’t crash \w
  Ember 2.0


### Release 1.13.9 (August 13, 2015)

#### Breaking Changes

The live updating `filterBy` on RecordArrays and ManyArrays has been
reverted because it broke existing applications. See
[#3263](https://github.com/emberjs/data/pull/3263).

#### Changes

- [#3633](https://github.com/emberjs/data/pull/3633) Fixed typo.
- [#3639](https://github.com/emberjs/data/pull/3639) Remove todo in API doc
- [#3648](https://github.com/emberjs/data/pull/3648) Revert filter by
- [#3623](https://github.com/emberjs/data/pull/3623) [BUGFIX release] Update ember-inflector to 1.9.0 (This commit was included in 1.13.8 but 1.13.8 was built with an old ember-inflector dependency by mistake.)

### Release 1.13.8 (August 5, 2015)

- [#3608](https://github.com/emberjs/data/pull/3608) [BUGFIX release] Validate JSON API docs returned by normalizeResponse
- [#3591](https://github.com/emberjs/data/pull/3591) `DS.Store#findQuery` overrides `DS.Store#query` docs
- [#3263](https://github.com/emberjs/data/pull/3263) Add `RecordArray#filterBy` which contains a live, filtered subset
- [#3593](https://github.com/emberjs/data/pull/3593) Update bin/changelog with customizations for Ember Data
- [#3601](https://github.com/emberjs/data/pull/3601) [DOC release] Fix missing docs due to /* instead of /**
- [#3610](https://github.com/emberjs/data/pull/3610) [BUGFIX release] Add missing urlForFindQueryRecord to BuildUrlMixin
- [#3615](https://github.com/emberjs/data/pull/3615) [DOC release] Update misleading example for Adapter.queryRecord()
- [#3619](https://github.com/emberjs/data/pull/3619) [DOC release] fix urlForFindRecord documentation
- [#3622](https://github.com/emberjs/data/pull/3622) Fix failing tests from merging PR #3263
- [#3623](https://github.com/emberjs/data/pull/3623) [BUGFIX release] Update ember-inflector to 1.9.0
- [#3624](https://github.com/emberjs/data/pull/3624) Implement filterBy on DS.ManyArray

### Release 1.13.7 (July 27, 2015)

- [#3554](https://github.com/emberjs/data/pull/3554) Add queryRecord method to the RESTAdapter
- [#3553](https://github.com/emberjs/data/pull/3553) Reversed args in Ember.Observer
- [#3531](https://github.com/emberjs/data/pull/3531) Adds some documentation for JSONApiSerializer
- [#3555](https://github.com/emberjs/data/pull/3555) [BUGFIX release] Transition to loaded.saved state after rollback
- [#3558](https://github.com/emberjs/data/pull/3558) [BUGFIX release] Follow JSON-API error object spec
- [#3560](https://github.com/emberjs/data/pull/3560) Deprecate error property
- [#3562](https://github.com/emberjs/data/pull/3562) remove babel warnings around parameters
- [#3563](https://github.com/emberjs/data/pull/3563) [DOC release] Adding documentation for SnapshotRecordArray
- [#3571](https://github.com/emberjs/data/pull/3571) [DOC release] Update README examples
- [#3575](https://github.com/emberjs/data/pull/3575) [BUGFIX release] Update `Ember.deprecate` and `Ember.warn` calls to include required information
- [#3582](https://github.com/emberjs/data/pull/3582) [BUGFIX release] Fix unconsistent behavior in Model.changedAttributes
- [#3590](https://github.com/emberjs/data/pull/3590) Update bin/changelog to deal with cherry-picked commits

### Release 1.13.6 (July 21, 2015)

- [#3564](https://github.com/emberjs/data/pull/3564) [BUGFIX release] backport ActiveModelAdapter changes [@fivetanley](https://github.com/fivetanley)
- [#3569](https://github.com/emberjs/data/pull/3569) [BUGFIX release] squash normalizePayload deprecations [@fivetanley](https://github.com/fivetanley)
- [BUGFIX release] fix some code for IE8 compat in ActiveModelSerializer
- [#3544](https://github.com/emberjs/data/pull/3544)[BUGFIX release] Add error message in _pushInternalMessage when unknown type [@serabe](https://github.com/Serabe)
- [#3550](https://github.com/emberjs/data/pull/3550)[BUGFIX release] JSONSerializer pass through `payload.included`[@tstirrat](https://github.com/tstirrat)
- [#3534](https://github.com/emberjs/data/pull/3534)[DOC release] Rename `error` to `adapterError` [@tchak](https://github.com/tchak)
- [#3550](https://github.com/emberjs/data/pull/3550)[BUGFIX release] JSONSerializer pass through `payload.included` [@tstirrat](https://github.com/tstirrat)

### Release 1.13.5 (July 8, 2015)

- [#3437](https://github.com/emberjs/data/pull/3437) Deprecate normalizePayload and normalizeHash [@wecc](https://github.com/wecc)
- [#3478](https://github.com/emberjs/data/pull/3478) Fix Ember Data build with fresh install [@sly7-7](https://github.com/sly7-7)
- [#3475](https://github.com/emberjs/data/pull/3475) [BUGFIX release] Remove deprecation warning for dev, keep IE 8 compat [@sly7-7](https://github.com/sly7-7)
- [#3452](https://github.com/emberjs/data/pull/3452) [BUGFIX release] handle case where linked relationship data is null [@pangratz](https://github.com/pangratz)
- [#3458](https://github.com/emberjs/data/pull/3458) [DOC] createRecord relationships close #3421 [@givanse](https://github.com/givanse)
- [#3460](https://github.com/emberjs/data/pull/3460) [BUGFIX release] Do not register the service store when it has already been registered [@loadimpact](https://github.com/loadimpact)
- [#3462](https://github.com/emberjs/data/pull/3462) Fix documentation typos in Adapter [@sutherland](https://github.com/sutherland)
- [#3473](https://github.com/emberjs/data/pull/3473) [DOC] Fill @property of DS.Model.modelName [@XrXr](https://github.com/XrXr)
- [#3479](https://github.com/emberjs/data/pull/3479) [DOC release] Fix typo in JSONSerializer.extractAttributes docs [@pdud](https://github.com/pdud)
- [#3482](https://github.com/emberjs/data/pull/3482) [BUGFIX release] Update the version of ember-new-computed to fix an E… [@bmac](https://github.com/bmac)
- [#3481](https://github.com/emberjs/data/pull/3481) update errors.js docs to mirror new json api error specs [@philipp-spiess](https://github.com/philipp-spiess)
- [#3497](https://github.com/emberjs/data/pull/3497) Use `detail` instead of `details` for JSON API error objects [@sebastianseilund](https://github.com/sebastianseilund)
- [#3503](https://github.com/emberjs/data/pull/3503) [DOC release] Fix documentation for DS.InternalModel#_changedKeys() [@hibariya](https://github.com/hibariya)
- [#3505](https://github.com/emberjs/data/pull/3505) [BUGFIX release] Do not assume the serializer is an Ember object. [@bmac](https://github.com/bmac)
- [#3511](https://github.com/emberjs/data/pull/3511) Assert serializers are using the same API [@wecc](https://github.com/wecc)
- [#3468](https://github.com/emberjs/data/pull/3468) [BUGFIX release] shouldReloadRecord and shouldBackgroundReloadRecord … [@bmac](https://github.com/bmac)
- [#3513](https://github.com/emberjs/data/pull/3513) [BUGFIX release] Always look up the serializer using store.serializerFor [@bmac](https://github.com/bmac)
- [#3477](https://github.com/emberjs/data/pull/3477) Add modelClass argument to JSONSerializer.extractId [@pdud](https://github.com/pdud)


### Release 1.13.4 (June 22, 2015)

- [#3398](https://github.com/emberjs/data/pull/3398) [REGRESSION release] Make meta available with new Serializer API [@wecc](https://github.com/wecc)
- [#3400](https://github.com/emberjs/data/pull/3400) [BUGFIX release] Correctly serialize type for hasMany relationships [@wecc](https://github.com/wecc)
- [#3408](https://github.com/emberjs/data/pull/3408) Fix Typos in Documentation for DS.Adapter [@heathharrelson](https://github.com/heathharrelson)
- [#3409](https://github.com/emberjs/data/pull/3409) [BUGFIX release] JSONAPISerializer missing pushPayload [@wecc](https://github.com/wecc)
- [#3410](https://github.com/emberjs/data/pull/3410) Fix minor typo in deprecation warning [@Dhaulagiri](https://github.com/Dhaulagiri)
- [#3413](https://github.com/emberjs/data/pull/3413) [BUGFIX release] Sideloaded records are not pushed when saving [@wecc](https://github.com/wecc)
- [#3397](https://github.com/emberjs/data/pull/3397) [BUGFIX release] Use typeOf instead of isArray in `_normalizeSerializerPayload` [@wecc](https://github.com/wecc)
- [#3396](https://github.com/emberjs/data/pull/3396) make sure deprecate error doesnt get swallowed when using store.push(type, data) [@jcope2013](https://github.com/jcope2013)
- [#3411](https://github.com/emberjs/data/pull/3411) Remove some usages of enumerable utils that made it into the release branch [@bmac](https://github.com/bmac)

### Release 1.13.3 (June 19, 2015)

- [#3375](https://github.com/emberjs/data/pull/3375) JSONAPISerializer only supports the new Serializer API [@wecc](https://github.com/wecc)
- [#3379](https://github.com/emberjs/data/pull/3379) store.push should support arrays in the JSONAPI data property [@bmac](https://github.com/bmac)
- [#3384](https://github.com/emberjs/data/pull/3384) Assert if the RESTSerializers when using the new format calls another [@bmac](https://github.com/bmac)
- [#3388](https://github.com/emberjs/data/pull/3388) Have looked up ActiveModelSerializer opt into the new Serializer API [@wecc](https://github.com/wecc)

### Release 1.13.2 (June 18, 2015)

- [#3370](https://github.com/emberjs/data/pull/3370) Allow overwrite for deprecated adapters [@tricknotes](https://github.com/tricknotes)

### Release 1.13.1 (June 17, 2015)

- [#3369](https://github.com/emberjs/data/pull/3369) Fix deprecation message for store.shouldReloadAll [@pangratz](https://github.com/pangratz)
- [#3374](https://github.com/emberjs/data/pull/3374) fix jquery error handler [@tchak](https://github.com/tchak)

### Release 1.13 (June 16, 2015)

- [#3143](https://github.com/emberjs/data/pull/3143) Refactor the Serializer API [@emberjs](https://github.com/emberjs)
- [#2904](https://github.com/emberjs/data/pull/2904) Implement basic JSON-API adapter [@wecc](https://github.com/wecc)
- [#2584](https://github.com/emberjs/data/pull/2584) Add queryOne method [@thaume](https://github.com/thaume)
- [#3310](https://github.com/emberjs/data/pull/3310) Allow the store to pass adapter options to the adapter [@bmac](https://github.com/bmac)
- [#3194](https://github.com/emberjs/data/pull/3194) Json api errors [@tchak](https://github.com/tchak)
- [#3235](https://github.com/emberjs/data/pull/3235) rename store.findQuery to store.query [@csantero](https://github.com/csantero)
- [#3232](https://github.com/emberjs/data/pull/3232) Add findByRecord and deprecate findById [@HeroicEric](https://github.com/HeroicEric)
- [#3167](https://github.com/emberjs/data/pull/3167) store.all() is not treated as a filteredRecordArray anymore [@pangratz](https://github.com/pangratz)
- [#3218](https://github.com/emberjs/data/pull/3218) Implement extractMeta for new Serializer API [@wecc](https://github.com/wecc)
- [#3226](https://github.com/emberjs/data/pull/3226) Warnings for incorrect options in belongsTo, resolves #3187 [@zoeesilcock](https://github.com/zoeesilcock)
- [#3234](https://github.com/emberjs/data/pull/3234) Make store.findAll(type) public [@HeroicEric](https://github.com/HeroicEric)
- [#3214](https://github.com/emberjs/data/pull/3214) serialize:true takes priority over the OneToMany check for relationships [@sly7-7](https://github.com/sly7-7)
- [#3216](https://github.com/emberjs/data/pull/3216) Record property changes [@bmac](https://github.com/bmac)
- [#3209](https://github.com/emberjs/data/pull/3209) Rename and deprecate finders (store.all -> store.peekAll and store.getById -> store.peekRecord) [@HeroicEric](https://github.com/HeroicEric)
- [#3221](https://github.com/emberjs/data/pull/3221) Metadata for hasmany [@emberjs](https://github.com/emberjs)
- [#3268](https://github.com/emberjs/data/pull/3268) Fix for passing json api objects into push [@emberjs](https://github.com/emberjs)
- [#3241](https://github.com/emberjs/data/pull/3241) Rename store.findByRecord to store.findRecord [@HeroicEric](https://github.com/HeroicEric)
- [#3253](https://github.com/emberjs/data/pull/3253) Treat empty strings in ids the same as null or undefined [@pangratz](https://github.com/pangratz)
- [#3262](https://github.com/emberjs/data/pull/3262) Pass _internalModel into a record when it is created [@bmac](https://github.com/bmac)
- [#3340](https://github.com/emberjs/data/pull/3340) Use 'findRecord' instead of 'find' in doc [@emberjs](https://github.com/emberjs)
- [#3289](https://github.com/emberjs/data/pull/3289) Fix deprecation warning in tests [@bmac](https://github.com/bmac)
- [#3270](https://github.com/emberjs/data/pull/3270) Pass store to inverseFor in removeEmbeddedForeignKey [@wecc](https://github.com/wecc)
- [#3279](https://github.com/emberjs/data/pull/3279) Deprecation if id is Model in deserializeRecordId [@joelalejandro](https://github.com/joelalejandro)
- [#3286](https://github.com/emberjs/data/pull/3286) Deprecate `store:application` and `store:main` in favor of `service:store` [@bmac](https://github.com/bmac)
- [#3311](https://github.com/emberjs/data/pull/3311) Set the currentState when a record is created, not only when the stat… [@bmac](https://github.com/bmac)
- [#3290](https://github.com/emberjs/data/pull/3290) Rename `all` to `peekAll` in a test to fix a deprecation warning. [@bmac](https://github.com/bmac)
- [#3306](https://github.com/emberjs/data/pull/3306) Rename adapter and serializer methods to match the new store methods [@bmac](https://github.com/bmac)
- [#3312](https://github.com/emberjs/data/pull/3312) Deprecate fetch and replace it with store.findRecord(type, id, { reload: true}) [@bmac](https://github.com/bmac)
- [#3292](https://github.com/emberjs/data/pull/3292) Allow for store.push(object) [@emberjs](https://github.com/emberjs)
- [#3305](https://github.com/emberjs/data/pull/3305) Rename Model.rollback() to model.rollbackAttributes() [@HeroicEric](https://github.com/HeroicEric)
- [#3316](https://github.com/emberjs/data/pull/3316) Support custom stores defined on the container as [@bmac](https://github.com/bmac)
- [#3351](https://github.com/emberjs/data/pull/3351) Deprecate isDirty in favor of Model#hasDirtyAttributes [@bmac](https://github.com/bmac)
- [#3329](https://github.com/emberjs/data/pull/3329) Refactor `Errors#errorsByAttributeName` to not use Ember.reduceComputed [@pangratz](https://github.com/pangratz)
- [#3323](https://github.com/emberjs/data/pull/3323) Allow ember-source 2.x [@tricknotes](https://github.com/tricknotes)
- [#3324](https://github.com/emberjs/data/pull/3324) Implement adapter reload hooks from RFC #61 [@bmac](https://github.com/bmac)
- [#3326](https://github.com/emberjs/data/pull/3326) Deprecate store.pushMany in favor of store.push [@mikehollis](https://github.com/mikehollis)
- [#3334](https://github.com/emberjs/data/pull/3334) deprecate ActiveModelAdapter being bundled with core [@emberjs](https://github.com/emberjs)
- [#3362](https://github.com/emberjs/data/pull/3362) Improve deprecation for not using the new Serializer API [@wecc](https://github.com/wecc)
- [#3350](https://github.com/emberjs/data/pull/3350) Deprecate store.push(type, data) [@bmac](https://github.com/bmac)
- [#3344](https://github.com/emberjs/data/pull/3344) Disable beta and canary tests so we can ship Ember Data 1.13 that sti… [@bmac](https://github.com/bmac)
- [#3349](https://github.com/emberjs/data/pull/3349) Register service:store in an initializer instead of an instanceInitia… [@bmac](https://github.com/bmac)
- [#3346](https://github.com/emberjs/data/pull/3346) Remove the JSONAPI serializer refactor feature flag [@bmac](https://github.com/bmac)
- [#3347](https://github.com/emberjs/data/pull/3347) Implement modelNameFromPayloadKey in JSONSerializer [@wecc](https://github.com/wecc)
- [#3361](https://github.com/emberjs/data/pull/3361) Use MapWithDefault forEach instead of Array#forEach [@bmac](https://github.com/bmac)
- [#3364](https://github.com/emberjs/data/pull/3364) deprecate store.filter [@emberjs](https://github.com/emberjs)
- [#3365](https://github.com/emberjs/data/pull/3365) Convert internal representation to JSONApi [@bmac](https://github.com/bmac)
- [#3366](https://github.com/emberjs/data/pull/3366) Log a deprecation warning if users do not specify `async` on a relationship [@bmac](https://github.com/bmac)

### Release 1.0.0-beta.19.2 (June 12, 2015)

- Fix a regression with Ember CLI users who have defined a custom
  store in `app/store.js` - https://github.com/emberjs/data/pull/3316
- Fix a regression where `currentState` was not defined on a record
  until the record a state change occured. https://github.com/emberjs/data/pull/3311

### Release 1.0.0-beta.19.1 (June 9, 2015)

- Fix a regression where a `DS.Model`'s `InternalModel` would not be set
  on init - @bmac https://github.com/emberjs/data/pull/3262
- Pass store to inverseFor in removeEmbeddedForeignKey #3270 - @wecc
  https://github.com/emberjs/data/pull/3270

### Release 1.0.0-beta.19 (June 5, 2015)

#### Breaking Changes

##### Store Service moved to an Instance Initializer

In order to fix deprecations warning induced by Ember 1.12, the store service
is now injected as an instanceInitializer. As a consequence, if you had initializers
depending on the store, you should move them to an instance initializer as well,
and mark it as after: 'ember-data'.

- Removed support for DS.FixtureAdapter. You can use it as an addon, or
  build it using [Ember Giftwrap](https://github.com/ef4/ember-giftwrap).
  https://github.com/emberjs/ember-data-fixture-adapter/tree/master
- Removed support for passing factories to store methods. An example
  would be `store.find(App.Post, '1')`. Use the string form instead:
  `post` instead of `App.Post`. You can also use this [Ember Watson
  command](https://github.com/abuiles/ember-watson#ember-watsonconvert-ember-data-model-lookups)
- [#3074](https://github.com/emberjs/data/pull/3074) remove passing factories to store methods [@fivetanley](https://github.com/fivetanley)
- [#3083](https://github.com/emberjs/data/pull/3083) A new record which is marked as invalid can be rollbacked [@pangratz](https://github.com/pangratz)
- [#3102](https://github.com/emberjs/data/pull/3102) Updated copyright year [@perlun](https://github.com/perlun)
- [#3091](https://github.com/emberjs/data/pull/3091) deprecate support for DS.FixtureAdapter [@emberjs](https://github.com/emberjs)
- [#3097](https://github.com/emberjs/data/pull/3097) fix bower publishing [@emberjs](https://github.com/emberjs)
- [#3094](https://github.com/emberjs/data/pull/3094) Lazily materialize DS.Models for app code, use InternalModel inside ED otherwise [@emberjs](https://github.com/emberjs)
- [#3119](https://github.com/emberjs/data/pull/3119) maxUrlLength -> maxURLLength [@sly7-7](https://github.com/sly7-7)
- [#3110](https://github.com/emberjs/data/pull/3110) Cleanup unused 'materialize' records in model [@tonywok](https://github.com/tonywok)
- [#3182](https://github.com/emberjs/data/pull/3182) initialize lives on the application instance not the Ember namespace [@bmac](https://github.com/bmac)
- [#3126](https://github.com/emberjs/data/pull/3126) Guard for embedded unknown hasMany relationship [@wecc](https://github.com/wecc)
- [#3133](https://github.com/emberjs/data/pull/3133) Create snapshots on save not on flush [@tchak](https://github.com/tchak)
- [#3136](https://github.com/emberjs/data/pull/3136) Lookup the store using store:application instead of store:main [@bmac](https://github.com/bmac)
- [#3139](https://github.com/emberjs/data/pull/3139) Extend adapter instead of reopening it [@BookingSync](https://github.com/BookingSync)
- [#3138](https://github.com/emberjs/data/pull/3138) Custom primaryKey for embedded polymorphic relations work [@pangratz](https://github.com/pangratz)
- [#3174](https://github.com/emberjs/data/pull/3174) Adjust code samples to ember-cli [@Turbo87](https://github.com/Turbo87)
- [#3148](https://github.com/emberjs/data/pull/3148) add Snapshot#serialize method [@yratanov/feature](https://github.com/yratanov/feature)
- [#3170](https://github.com/emberjs/data/pull/3170) Ensure snapshot.belongsTo() and hasMany() do not return deleted records [@ianstarz](https://github.com/ianstarz)
- [#3156](https://github.com/emberjs/data/pull/3156) Remove deprecated push record [@sly7-7](https://github.com/sly7-7)
- [#3169](https://github.com/emberjs/data/pull/3169) rename add/removeRecord to add/removeInternalModel in record array [@sly7-7](https://github.com/sly7-7)
- [#3183](https://github.com/emberjs/data/pull/3183) fix belongs-to when set with a resolved promise [@sly7-7](https://github.com/sly7-7)
- [#3195](https://github.com/emberjs/data/pull/3195) Update comment to make its intention clearer [@bmac](https://github.com/bmac)
- [#3191](https://github.com/emberjs/data/pull/3191) refactor store managed instances [@fivetanley](https://github.com/fivetanley)
- [#3203](https://github.com/emberjs/data/pull/3203) Use string model names in debug adapter [@teddyzeenny](https://github.com/teddyzeenny)
- [#3208](https://github.com/emberjs/data/pull/3208) DirtyState.invalid handle pushedData event [@bmac](https://github.com/bmac)
- [#3211](https://github.com/emberjs/data/pull/3211) lookup JSONSerializer instance through store instead of manual instan… [@emberjs](https://github.com/emberjs)

### Release 1.0.0-beta.18 (May 18, 2015)

- [#3066](https://github.com/emberjs/data/pull/3066) Doc typo: primaryTypeClasss -> primaryTypeClass [@lolmaus](https://github.com/lolmaus)
- [#3058](https://github.com/emberjs/data/pull/3058) Fix changelog script to point to emberjs/data [@tonywok](https://github.com/tonywok)
- [#3034](https://github.com/emberjs/data/pull/3034) **POTENTIALLY BREAKING CHANGE if you override typeForRoot currently** introduce modelNameFromPayloadKey and deprecate typeForRoot [@fivetanley](https://github.com/emberjs)
  - `RESTSerializer#typeForRoot` has been deprecated. You can use
  `RESTSerializeer#modelNameFromPayloadKey` instead.
  - Added `RESTSerializer#payloadKeyFromModelName`. This allows you to
  - `typeKey` on Snapshots and Model classes has been deprecated. Use
    `modelName` instead.
specify the outgoing root key for a JSON payload.
- [#3031](https://github.com/emberjs/data/pull/3031) Added pushedData hook to root.deleted.uncommitted state. [@aexmachina](https://github.com/aexmachina)
- [#3033](https://github.com/emberjs/data/pull/3033) dasherize ALL the things: use dasherized model names everywhere [@fivetanley](https://github.com/emberjs)
- [#3060](https://github.com/emberjs/data/pull/3060) Update changelog with correct-er links [@tonywok](https://github.com/tonywok)
- [#3065](https://github.com/emberjs/data/pull/3065) [DOC] update typo on #changedAttributes [@mateuspv](https://github.com/mateuspv)
- [#3068](https://github.com/emberjs/data/pull/3068) Fix incorrect documentation for RecordArray [@sberan](https://github.com/sberan)
- [#3073](https://github.com/emberjs/data/pull/3073) [DOCS] Added missing param to docs for generateIdForRecord [@joostdevries](https://github.com/joostdevries)
- [#3076](https://github.com/emberjs/data/pull/3076) Rely on active model serializer to handle error logic [@bdvholmes/bug](https://github.com/bdvholmes/bug)

### Release 1.0.0-beta.17 (May 10, 2015)

- [#2898](https://github.com/emberjs/data/pull/2898) Pass requestType to buildURL [@amiel](https://github.com/amiel)
- [#2790](https://github.com/emberjs/data/pull/2790) Embedded records mixin should use the correct serialization key when deserialize configuration is set, Fixes #2556 [@agrobbin](https://github.com/agrobbin)
- [#2933](https://github.com/emberjs/data/pull/2933) Extracts InvalidError into a separate file and makes it a subclass of Ember.Error [@twokul](https://github.com/twokul)
- [#2936](https://github.com/emberjs/data/pull/2936) Introduce relationship.hasData [@wecc](https://github.com/wecc)
- [#2940](https://github.com/emberjs/data/pull/2940) [DOC] Fix for DS.Store#findMany [@hibariya](https://github.com/hibariya)
- [#2939](https://github.com/emberjs/data/pull/2939) Snapshots unknown relationships [@wecc](https://github.com/wecc)
- [#2958](https://github.com/emberjs/data/pull/2958) adapter.serialize receives a snapshot [@rague](https://github.com/rague)
- [#2946](https://github.com/emberjs/data/pull/2946) Handle null/empty type paths in build url mixin [@vinilios](https://github.com/vinilios)
- [#2961](https://github.com/emberjs/data/pull/2961) Use new getter/setter for computed if available [@wecc](https://github.com/wecc)
- [#2956](https://github.com/emberjs/data/pull/2956) Clear meta data when unloading all records for a type. Fixes #2772 [@runspired](https://github.com/runspired)
- [#2953](https://github.com/emberjs/data/pull/2953) Do not assert reserved properties for static properties. [@bmac](https://github.com/bmac)
- [#2959](https://github.com/emberjs/data/pull/2959) Remove value from retrieveFromCurrentState CP [@wecc](https://github.com/wecc)
- [#2999](https://github.com/emberjs/data/pull/2999) Make unloadAll() unload all records, deprecate unloadAll(type) in favor ... [@svox1](https://github.com/svox1)
- [#2992](https://github.com/emberjs/data/pull/2992) Feature detect Ember.Registry rather than relying on version numbers [@emberjs](https://github.com/emberjs)
- [#2983](https://github.com/emberjs/data/pull/2983) Do not prepend a `/` if namespace is absolute. [@rwjblue](https://github.com/rwjblue)
- [#2966](https://github.com/emberjs/data/pull/2966) Break buildURL into multiple requestType methods [@thejameskyle](https://github.com/thejameskyle)
- [#2980](https://github.com/emberjs/data/pull/2980) [DOC] Use block params style {{#each}} [@HeroicEric](https://github.com/HeroicEric)
- [#2965](https://github.com/emberjs/data/pull/2965) Make version check for ember-data strict [@tricknotes](https://github.com/tricknotes)
- [#3035](https://github.com/emberjs/data/pull/3035) Add method argument to key serialization docs [@Dremora](https://github.com/Dremora)
- [#3004](https://github.com/emberjs/data/pull/3004) Fix serialization results in the documentation. [@nathanhammond](https://github.com/nathanhammond)
- [#3037](https://github.com/emberjs/data/pull/3037) Reset Model#isReloading to false when request fails [@pangratz](https://github.com/pangratz)
- [#3022](https://github.com/emberjs/data/pull/3022) Add missing urlForUpdateRecord to BuildURLMixin [@wecc](https://github.com/wecc)
- [#3021](https://github.com/emberjs/data/pull/3021) Remove unnecessary URL check in findHasMany [@wecc](https://github.com/wecc)
- [#3036](https://github.com/emberjs/data/pull/3036) Remove logic for camelCase-ing error keys in ActiveModelAdapter [@pangratz](https://github.com/pangratz)
- [#3030](https://github.com/emberjs/data/pull/3030) ActiveModelAdapter camelizes keys for errors on 422 [@bdvholmes](https://github.com/bdvholmes)
- [#3026](https://github.com/emberjs/data/pull/3026) [BUGFIX] AMS polymorphic type for namespaced models [@artych](https://github.com/artych)
- [#3032](https://github.com/emberjs/data/pull/3032) use typeKey and typeClass instead of using `type` inconsistently [@emberjs](https://github.com/emberjs)
- [#3040](https://github.com/emberjs/data/pull/3040) JSONSerializer#extractErrors respects custom key mappings [@pangratz](https://github.com/pangratz)
- [#3043](https://github.com/emberjs/data/pull/3043) Fix bug where record rejected via `find` stayed in loading state [@pangratz](https://github.com/pangratz)
- [#3046](https://github.com/emberjs/data/pull/3046) Documented the Model's `rolledBack` event [@lolmaus](https://github.com/lolmaus)
- [#3054](https://github.com/emberjs/data/pull/3054) Fix for deleting from ManyArray [@wagenet](https://github.com/wagenet)
- [#3055](https://github.com/emberjs/data/pull/3055) Merge `attrs` from superclasses into their subclasses. [@omghax](https://github.com/omghax)
- [#3056](https://github.com/emberjs/data/pull/3056) Add more assertions for merged attributes from superclass [@pangratz](https://github.com/pangratz)

### Release 1.0.0-beta.16.1 (March 24, 2015)

 * Use ember-inflector 1.5
 * Fix doc for Snapshot.attributes()
 * Special case "application" in the store.serializerFor method
 * Allow the store to lookup the applicationAdapter using adapterFor

### Release 1.0.0-beta.16 (March 23, 2015)

#### Breaking Changes

##### The store now passes snapshots instead of records to adapter methods

In 1.0.0-beta.15 serializers were updated to be passed snapshots instead of
records to prevent side-effects like fetching data when inspecting
relationships. This has now been extended to also include adapters methods.

The following adapter methods are now passed snapshots instead of records:

- `find(store, type, id, snapshot)`
- `findMany(store, type, ids, snapshots)`
- `findHasMany(store, snapshot, url, relationship)`
- `findBelongsTo(store, snapshot, url, relationship)`
- `createRecord(store, type, snapshot)`
- `updateRecord(store, type, snapshot)`
- `deleteRecord(store, type, snapshot)`

The signature of `buildURL(type, id, snapshot)` has also been updated to receive
snapshots instead of records.

This change removes the need for adapters to create snapshots manually using the
private API `record._createSnapshot()` to be able to pass snapshots to
serializers.

Snapshots are backwards-compatible with records (with deprecation warnings) and
it should be pretty straight forward to update current code to the public
Snapshot API:

```js
post.get('id')           => postSnapshot.id
post.get('title')        => postSnapshot.attr('title')
post.get('author')       => postSnapshot.belongsTo('author')
post.get('comments')     => postSnapshot.hasMany('comments')
post.constructor         => postSnapshot.type;
post.constructor.typeKey => postSnapshot.typeKey
```

If you need to access the underlying record of a snapshot you can do so by
accessing `snapshot.record`.

The full API reference of `DS.Snapshot` can be found [here](http://emberjs.com/api/data/classes/DS.Snapshot.html).

#### Changes
  * Do not re-add deleted records to a hasMany relationship
  * Shorten the list of reserved attributes on the model
  * Remove _createSnapshot() from DS.Snapshot documentation examples
  * Pass snapshots to adapters instead of records
  * Refactor the model assert so it will be correctly removed from the prod build.
  * Adapters and Serializers are Store Managed
  * Delete `Ember.required` (it is deprecated).
  * Adding clearer wording for calling super form extract messages
  * Missing parameter for JSDoc
  * Add examples of how to use model.errors in a template
  * Add doc example for defaultValue as a function on DS.attr
  * Update the InvalidError docs to make it more clear about where the server payload gets normalized.
  * Assert if the user tries to redefine a reserved property name.
  * Remove container deprecation warnings in Ember Data tests
  * hasRecordForId should return false if the record is not loaded
  * [BUGFIX] fetching an empty record runs find
  * bump ember-cli to 2.0 & remove sourcemapping comments in production
  * commit record-arrays.js separately so it doesn't clobber the rename
  * Rename local files to use dashes instead of underscores
  * Have snapshots respect the order of items in hasMany relationships
  * remove ManyArray from record_arrays
  * update docs about `store` in serializer
  * fetch() -> fetchById() in docs
  * Run findHasMany inside an ED runloop
  * Cleanup debug adapter test: Watching Records
  * Fixed didDelete event/callback not fired in uncommited state
  * Add main entry point for package.json.
  * register the store as a service
  * Warn when expected coalesced records are not found in the response
  * Warn if calling attr, belongsTo or hasMany on model
  * move Model to use default export instead of named export
  * Move buildURL and related methods to a mixin
  * Correct modelFor model not found errors
  * Declare `store` property on DS.Model
  * improve error message for belongsTo
  * Move _adapterRun onto the DS.Store object
  * Move utility functions out of DS.Store, and into their own modules for reuse across ember-data
  * CLean up implicit relationships on record unload
  * Add assertion for `store` property on DS.Model subclasses
  * Adds support for using mixins in polymorphic relationships
  * [DOC]: Clarify when didCreate is fired
  * (Docs) ManyArray is no longer a RecordArray
  * Fix: root.deleted.invalid state


### Release 1.0.0-beta.15 (February 14, 2015)

#### Breaking Changes

##### serializer.serialize() now receives a Snapshot instead of a record instance
A snapshot represents the frozen state of a record at a particular
moment in time. Its initial purpose is to be passed to serializers
instead of the real record. This allows the serializer to examine the
current state of that record in the moment without triggering
side-effects, like loading relationships.

The serializer has a different API from a record for accessing
properties so you will know you are working with a snapshot. Using
`snapshot.get` is still supported for compatibility however it will
log a deprecated warning to encourage you to use the new apis.

To access attributes you should now use the `attr` function.

```js
// Ember Data 1.0.0-beta.14.1
post.get('title');
// Ember Data 1.0.0-beta.15
postSnapshot.attr('title');
```

To access a belongsTo relationship you should use `.belongsTo()` method.

```js
// Ember Data 1.0.0-beta.14.1
post.get('author');
// Ember Data 1.0.0-beta.15
postSnapshot.belongsTo('author');
```

To access a hasMany relationship you should use `.hasMany()` method.

```js
// Ember Data 1.0.0-beta.14.1
post.get('comments');
// Ember Data 1.0.0-beta.15
postSnapshot.hasMany('comments');
```

##### RecordArray.pushRecord and ManyArray.addRecord/removeRecord are deprecated

If you would like to add a new record to a `RecordArray` or a
`ManyArray` you should now use the `addObject` and `removeObject`
methods.

#### Changes

  * use package.json for ember addon
  * Initial implementation of the Snapshot API
  * Allow errors on arbitrary properties, not just defined attributes or relationships
  * Fix bug preventing hasMany relationships from correctly tracking simultaneous adds and removes.
  * remove unused code.
  * Deprecate store.dematerializeRecord()
  * Use store.unloadRecord() in favor of store.dematerializeRecord()
  * Correctly trigger arrayContentDidChange when updating hasMany relationships
  * Warn if the user specifies a reflexive relationship without explicitly defining the inverse
  * bump ember-inflector dependency for HTMLBars compat
  * Add adapter.hasMany unique IDs test
  * Replace calls to `container` with `registry`
  * Dematerialize rejected _find() if record isEmpty
  * Add a Serializer base class
  * Make ManyArray.save() and RecordArray.save() return themselves
  * Added save() to ManyArray
  * idiomatic super usage.
  * Created `store.fetchById` and `store.fetchAll`.
  * Update the generateIdForRecord docs to show it gets passed an Object not a record instance.
  * Sort query params in ajax calls.
  * Cleanup JSONSerializer#extract example
  * Split Relationship Tests into Separate Files
  * [DOCS]Update about defining application's store
  * add documentation for the Store's find method
  * Do not double include the host when it uses a protocol relative url.
  * Deprecate RecordArray.pushRecord()
  * Wrap the errorThrown in an Error object if it's a string.
  * Use forEach instead of private api for accessing Map values
  * Disable unknown keys warning by default
  * remove type check for addCanonicalRecord in belongsto relationship
  * Add support for embedded polymorphic belongsTo
  * observers only fire for properties that changed
  * Don't refilter .all() and .find() if only properties changed
  * fixes to load beta 14/14.1 sourcemaps in ember-cli
  * fix version for dropped <= Ember 1.7 support
  * generateIdForRecord gets type & object properties passed to it
  * Clarify store.find via findAll docs
  * Deprecate addRecord/removeRecord for ManyArray

### Ember Data 1.0.0-beta.14.1 (December 31, 2014)

#### Changes

  * Replace `<%= versionStamp %>` with actual version stamp. Thanks
    @tricknotes!
  * Fix sourcemap loading in Ember CLI and Rails.

### Ember Data 1.0.0-beta.14 (December 25, 2014)

#### Breaking Changes

##### `store.update()` has been deprecated

Calling `store.update()` has been deprecated in favor of `store.push()` now
handling partial payloads:

```javascript
var post = store.push('post', {
  id: 1,
  title: 'Ember.js is fantastic',
  author: 'Tomster'
});

post.get('title'); // => 'Ember.js is fantastic'
post.get('author'); // => 'Tomster'

store.push('post', { id: 1, author: 'Tom Dale' });

post.get('title'); // => 'Ember.js is fantastic'
post.get('author'); // => 'Tom Dale'
```

This also mean that properties missing in the payload will no longer be reset,
but stay the same.

If you need to reset values to null, you should have your server explicitly
send back null values in the payload:

```javascript
{
  "person": {
    "firstName": null,
    "lastName": null
    "role": "Computer Science Pioneer"
  }
}
```

If you cannot change your API and you desire this behavior, you can create a
serializer and do the logic yourself:

```javascript
// app/serializers/person.js
// or App.PersonSerializer if you aren't using Ember CLI
export default DS.RESTSerializer.extend({
  normalize: function(type, hash, prop) {
    hash = this._super(type, hash, prop);
    if (!hash.hasOwnProperty('firstName')){
      hash.firstName = null;
    }
    if (!hash.hasOwnProperty('lastName')){
      hash.lastName = null;
    }
    return hash;
  }
});
```

Or if you want to restore the old behavior for all of your models:

```javascript
// app/serializers/application.js
// or App.ApplicationSerializer
export default DS.RESTSerializer.extend({
  normalize: function(type, hash, prop) {
    hash = this._super(type, hash, prop);
    type.eachAttribute(function(key) {
      if (!hash.hasOwnProperty(key)) {
        hash[key] = null;
      }
    }, this);
    return hash;
  }
});
```

##### `store.metaForType()` has been deprecated

`store.metaForType()` has been deprecated because of it's ambiguous naming.
Please use `store.metadataFor()` to get metadata and `store.setMetadataFor()`
to set metadata.


##### `ManyArray`s are no longer `RecordArray`s
[ManyArray](http://emberjs.com/api/data/classes/DS.ManyArray.html),
the object Ember Data uses to represent `DS.hasMany` relationships has
been changed so it no longer extends from `RecordArray`. This means if
you were relying on the RecordArray's `content` property to access the
underlying array you will now need to use the `.toArray()` method.

```javascript
// Ember Data 1.0.0-beta.12
record.get('myHasManyRelationship').get('content').map(...);

// Ember Data 1.0.0-beta.14
record.get('myHasManyRelationship').toArray().map(...);
```

Additionally if you were using the `RecordArray`'s `.addRecord()` and
`.removeRecord()` methods you will now need to use the `.addObject()`
/ `.removeObject()` array methods.


#### Changes

* Fix references to buildURL in documentation
* fix canary build for recent Ember.Container refactors
* [DOC] Stop using deprecated `each` helper syntax
* Work around type check issues with MODEL_FACTORY_INJECTIONS.
* [DOC] Add page for `DS.PromiseManyArray`
* [DOC] Fix markup for AcriveModelAdapter
* Add Ember.ENV.DS_NO_WARN_ON_UNUSED_KEYS option
* Fixed model rollback in the case where an attribute is not assigned so that it rolls back to unassigned instead of cached value. Added a supporting unit test.
* Fix array change notification in many arrays
* Use Ember.create and Ember.EnumerableUtils for relationships
* Backport pushing non async relationship as a link
* Backport relationship.proto.clear bugfix
* Schedule relationship normalization and split paths for canonical/client relationship updates
* fix DS.Errors#errorsFor documentation
* add test about model's attributes dirtiness
* Include build instructions in the readme
* Clarify that `store.fetch` documentation.
* Document and explicitely test specifying relationships type is optional
* Warn when pushing in a relationship as a link and its not an async relationship
* Removed unused notify on 'data' property
* fix Relationship.proto.clear bug
* Remove metaForType()/metadataFor() ambiguousness
* [Bugfix] promiseHasMany.reload() should return another promiseHasMany
* [Feature thrownError] tag errorThrown from jQuery onto the jqXHR like ic-ajax does.
* Cache relationships meta in production
* Deprecate store.update()
* hasMany relationships are no longer `RecordArray`, but `ManyArray`. To access the underlying array use `relationship.toArray()` instead of `relationship.get('content')`.

### Ember Data 1.0.0-beta.12 (November 25, 2014)


##### Internet Explorer 8 Requires Ember 1.8

A bug in Ember 1.7's `Ember.create` method (which is a polyfill for
`Object.create`) combined with a bug in es5-shim's `Object.create` prevent us
from giving Ember Data users a good alternative to use. Internally, Ember Data
uses `Object.create` for efficient caches. Ember 1.8 ships a working
`Object.create` polyfill on `Ember.create` so if you are using Internet
Explorer 8 and Ember Data in production, you should upgrade to Ember 1.8 as
soon as you can.

If you are using browsers that provide `Object.create`, you do not need to do
any additional work here. This includes mobile browsers, evergreen browsers
(Chrome, Opera, Firefox), Safari, and IE9+.

##### Ember 1.7 Support Will Be Completely Dropped in Beta.13

Ember Data relies heavily on JavaScript language-level shims (such as the
`Object.create` issue mentioned above) and other useful internals that Ember
provides. Rather than creating our own detection algorithms and more polyfills
for broken code in Ember 1.7, we are deciding to drop 1.7 support in the next
release of Ember Data. We do so in order to not increase the final size of
Ember Data's build. You should upgrade to Ember 1.8 as soon as you can.

##### Observing `data` For Changes Has Been Removed

Although `model.get('data')` has been private in Ember Data for a long time, we
have noticed users may subscribe to changes on `data` for any change to the
model's attributes. This means that the following code:

```javascript
var Post = DS.Model.extend({
  doSomethingWhenDataChanges: function(){
    // do the work
  }.property('data')
});
```

**no longer works**. Instead, you should just watch each attribute like you
would with any `Ember.Object`:

```javascript
var Post = DS.Model.extend({
  name: DS.attr(),
  date: DS.attr(),
  doSomethingWhenDataChanges: function(){
    // do the work
  }.property('name', 'date')
});
```

* Add Test Coverage for `ember-data/transforms`
* prefer Ember.create to Object.create
* Update the store.all docs to make it clearer that it only returns in-memory records.
* Allow async belongsTo to return null
* Add test for repeated failed model saves state
* Improve store.filter() docs
* Add more info about the store.fetch method
* Add tests for store#fetch
* Use store to call the find method
* Add fetch method to the store
* fix error propogating up through RSVP handler in tests
* update Ember.assert calls to check type
* Remove attr() data dependency
* Expand the package configuration filename glob declaration in `Brocfile.js` into the affected filenames, as the `broccoli-string-replace` plugin doesn't support globbing
* Clear inverseRecord for deleted belongsTo properly
* Warn when pushing unknown payload keys into the store
* RESTAdapter's buildURL from delete can ask for record's relations. closes #534
* Ensure production builds do not use require internally.
* [DOCS] InvalidError docs missing quote
* Use the model rollback and not state machine for created records rollback
* Relationship rollback from created state
* Don't allow empty strings as id in push/update
* Improve warns() test helper to better handle multiple calls
* `PromiseManyArray` proxies `Ember.Evented` methods to its `content`
* Extract function to proxy `PromiseManyArray`'s method to `content`
* createRecord on PromiseManyArray returns the new record instead of a Promise
* Add `createRecord` to PromiseArray so it proxies to ManyArray
* Nicer errors when pushing belongsTo/hasMany with invalid values
* Fixing an issue when grouping requests could result in URL longer than configured length.
* Refactored InvalidError handling into a serializer concern.
* [DOC] Fix usage of DS.Model.fields
* [DOC] Fix to apply js doc style to DS.ManyArray
* [DOC] Update usage of AMS
* [DOC] Fix typos in `ajaxSuccess`
* Added assertion for updateLink

### Ember Data 1.0.0-beta.11 _(October 13, 2014)_

* Rollback after delete record failure
* warn instead of throw when resolving keys to model
* added note about coalescing and custom URLs
* pass ids through encodeURIComponent when turning them into urls
* Always remove the inverse record (if exists) from a belongsTo relationship fixes #2331
* polyfill Ember.Map behavior
* use new Em.Map function signatures
* Refactor relationships with links
* Implemented rollbacking of implicit relationships
* Add support for rollback of relationships from deleted state
* Unwrap promises when setting a belongsTo
* Update tests on filters returning reloaded objects
* Update recordArrays when record has reloaded
* Refactor inverseFor cache
* Makes it possible to custom define inverses on only one side
* HasMany relationships now reload correctly
* Add a test for calling reload directly on the promiseProxy
* Add a test for reload on sync hasMany relationships
* Added a reload to the ManyArray
* [DOC fix] Remove misleading {inverse: null}
* Added implicit relationships
* Improve comments for the inverseFor method
* Serialize belongsTo where id===null as null
* [DOCS] Cleanup "USING EMBEDDED RECORDS" API readability
* preload the belongsTo to be available synchronously
* Add a test for an async belongsTo with buildURL
* removed private unused properties in ManyArray
* Small typo in #normalize documentation
* Do not clear own relationships when deleting records

### Ember Data 1.0.0-beta.10 _(September 9, 2014)_

**NOTE:** A bug was introduced in this version where the saving of a model with async hasMany property will send an empty list to the server in the payload, so is discouraged to use this version if you have such relationships on your application. For more details https://github.com/emberjs/data/issues/2339

* Bring back relationship parameter for findHasMany & findBelongsTo
* add es5-shim/sham requirement to README
* Add-on uses blueprint `addBowerPackageToProject()` hook to add ed as bower dep instead of including a pre-built version
* ember add-on vendor tree is relative to this file, so needs to go back a dir
* tests and typo fix for ajaxSuccess/ajaxError
* Add ajaxSuccess hook to the RESTAdapter
* Added ember-addon support via npm
* Update recordArrays whenever there are changes to relationships
* Refactor relationship handling code
* Add support for embedded polymorphic hasMany
* improve error message for push
* [BUGFIX] fixture adapter copies defined fixtures
* remove unused variables and enforce in jshint
* Updated docs to warn against use of async:true with EmbeddedRecodsMixin
* Removed a duplicate explanation of preload
* small perf, this map was unfortunately adding 5ms -> 8ms overhead for pushMany of N=1000. Removing it removed the overhead entirely.
* modelFor was used constantly, the extra normalization and string splitting was causing measurable slowdown.
* Don't use the DOM in the store tests
* Added an example of how to use the preload arg
* Added documentation for preload parameter
* [Documentation] typo in `find` documentation

### Ember Data 1.0.0-beta.9 _(August 18, 2014)_

**Important:** IE8 and other environments which don't support `Object.create`
correctly will need a shim for Object.create.

* bring in ember-inflector 1.1.0
* [DOCS] Add ids to RESTAdapter JSON payload examples
* [Doc] Fix typo, your, not you in DS.Store#update method comments
* [DOC] Add plural example for REST adapter.
* Substitute serialize:no to serialize:false in EmbeddedRecordsMixin
* Add support for JSONSerializer.attrs.key.serialize for `hasMany` and `belongsTo` relationships
* Refactor hasMany code for comments and clarity
* Batch hasMany requests with many id's to avoid max URL length issues
* Expose embedded options
* Changing an async belongsTo association does not load unfetched record.
* [Bugfix] relationship changes shouldn’t cause async fetches
* loosen constraint of adapter method return values
* Move EmbeddedRecordsMixin to core from activemodel
* Correct various yuidoc warnings to clean up some console noise when build the api docs
* factor out promise usage
* Do not serialize fixtures when deleting
* Refactor JSON serializer to use _getMappedKey
* Don't normalize the key if not present in the hash
* Add serializeIntoHash to the JSON Serializer
* prefer new EmptyObject() for typeMap backing stores. Cache misses are faster, and won’t collide with prototype pollution
* since the recordArrayManager already maintains the uniq index, we can use that to simply push the record onto the record array without needing the safety of addRecords dupe guard. This prevents another O(n) operation
* the string splitting in transitionTo is wasteful and for large payloads can be surprisingly costly. As they never actually change, we should simply cache and forget about them.
* Coalesce find requests, add support for preloading data
* allow attributes to be excluded via the attrs hash
* DS.DateTransform now serializes to ISO8601 format by default. Adds millisecond precision to serializing dates
* Added id and requestType back to extract* hooks
* Moved several normalize helper methods to the JSONSerializer - Move `normalizeAttributes` to the `JSONSerializer` (mirrors `serializeAttributes`) - Move `normalizeRelationships` to the `JSONSerializer` - Move `normalizePayload` to the `JSONSerializer`
* Throw an error if a user attempts to add a `data` property to a subclass of DS.Model
* Add a store.normalize() method to make it easy to normalize record data for store.push()
* Add a test for embedded belongsTo with a custom primaryKey
* Refactored EmbeddedRecordsMixin to push records instead of sideload
* PERF: O(n) -> O(1) record within recordArray check
* Add guard before deleting partial[attribute]
* Fixes embedded hasMany primary key lookup.
* Allow `attr` mapping in `belongsTo` & `hasMany` attributes;
* Favour declared mapping over keyForAttribute, if defined;
* improve debug ergonomics (as I debug)
* rest_adapter: Remove unused `set` definition
* Added documentation for ajaxError with DS.Errors.
* updated '_links' to just 'links'
* Better error for missing inverse on hasMany/belongsTo
* adapt usage example for TemperatureTransform
* [Bugfix] Decouple DS.EmbeddedRecordsMixin from DS.ActiveModelSerializer

### Ember Data 1.0.0-beta.8 _(May 28, 2014)_

* Each RecordArray gets a copy of the models's metada object instead of sharing the same meta object. Enables several paginated arrays to coexist without clobbering each other
* Drop the `type` argument from `normalizePayload` calls. This argument was not consistently passed. Overridding the `extract` functions on the serializer is a suggested alternative if you require the model type.
* Introduce `DS._setupContainer()` for use in testing
* Deprecate the 5 Ember initializers, use just one named "ember-data"
* DS.EmbeddedRecordsMixin methods for serializing relationships call super if needed
* moved normalizeId to JSONSerializer
* JSONSerializer should use the attrs hash when extracting records Also breaks the _super chain in normalize to preserve ordering in the RESTSerializer
* Remove unnessary loop in extracting single using DS.EmbeddedRecordsMixin
* Do not presume returned data arrays support .pushObjects
* [BUGFIX] store.fetchMany should always return a promise.
* Use keyForRelationship in JSONSerializer's serializeHasMany method
* Makes sure extractArray is normalizing each record in the array instead of trying to normalize the whole payload as an object.
* Do not cache model factories on meta, or on other model CPs
* Removed unused resolver from ManyArray.fetch
* normalizePayload only gets the payload
* [BUGFIX] Normalize typeKeys to always be camelCase
* Update the docs on pushPayload to clarify how model is used
* Put the initialization docs back with the initializers
* [DOC] Fix jsdoc for `Serializer#extractSingle`
* filteredRecordArray derived from filterFn + query, should retain its query (just as adapterPopulated does)
* Setting a filter function on a filteredRecordArray should only cause 1 re-filter per run-loop
* [Bugfix] when a record which exists in an adapterPopulatedRecordArray is destroyed, it is also now removed from the array
* [BUGFIX] Add missing support for belongsTo in DS.EmbeddedRecordsMixin
* Add support for serializing hasMany as ids
* incase jQuery.ajax returns a null or undefined jqXHR
* Fixes a typo in the documentation of the serializeAttribute method of json_serializer.js
* [DOC] `bower install` is part of `npm install`, removing it from README
* [DOC] Fix docs for method signature of extractSingle, extractArray
* Import InvalidError instead of looking at global DS
* allow saving records from invalid state
* [DOC beta] Clarify adapter settings with ActiveModel::Serializers
* Add examples to the DS.Errors api docs.
* Extend from Controller for ApplicationController.
* Update error messages from push and update
* Bring back deprecated initializers
* Refactor Ember initializer to use DS._setupContainer
* Fix incorrect documentation for isError.
* Explicitly define a bower install directory
* Import 'defaultRules', fixes missing Inflector.defaultRules
* Add an example of sending cookie information in the header and updated confusing reopen example.
* Expands isDeleted documentation
* Clarify adapter header documentation
* Documents invalid use of `attr` for attribute of `id`
* Store#pushPayload should use the type's serializer for normalizing
* Remove internal reliance on Ember.lookup.DS in favor of requireModule().
* Remove reliance on global DS
* Deprecate App.Store in favor of App.ApplicationStore.
* Remove `window` references in favor of `Ember.lookup`.
* Document the difference between Store push() vs. createRecord() ect.
* Document the store#update method.
* Make sure data adapter tests pass for Ember <= 1.4
* Update data adapter test with new Ember version
* change documentation from hash to payload
* Use the ApplicationAdapter property instead of creating a custom Store just to create a custom adapter.
* Use string model lookup instead of class lookup
* Improve store docs to use container lookup not concrete class
* Do not call adapter.deleteRecord for a record that is already saved and deleted
* Remove DS.AttributeChange
* Fix rollback on invalid record after set

### Ember Data 1.0.0-beta.7 _(February 19, 2014)_

* Release 1.0.0-beta.7
* Document required structure for DS.InvalidError
* Update ember version to 1.4.0
* lock server while compiling assets
* [DOC] Fix extractArray
* Don't pass the resolver where it's not needed
* force jshint on failure
* explicitly set a handlebars dependency to a version known to work.
* Remove Dead Code from RESTAdapter's Test
* Ensure the SHA is included in the VERSION.
* Destroying the store now:
* Revert "remove unneeded and misleading "async" test helpers"
* Break Down JSONSerializer#serializeBelongsTo Test
* remove unneeded and misleading "async" test helpers
* Wait on all the findMany promises to resolve before resolving the store#fetchMany promise.
* A records initial currentState can be on the prototype. Not need in doing the extra set on each init
* create promise labels outside of already visually complex code-paths
* reduce reusing argument variables, as it reduces clarity and makes debugging harder.
* hasMany relationship property are essentially readOnly, lets mark them as such.
* Improved assertion if an non-ember-data model has snuck in this far.
* Update instructions for running tests.
* Maintain consistency of internal changed attributes hash.
* Remove 0.13 era architecture file.
* Remove Ruby remnants.
* Add `grunt docs` task.
* Use local versions of grunt and bower for Travis.
* Do not generate a gzip report from uglify:dist.
* Add current revision back to build output.
* keep a local version of grunt-cli (dev only)
* Fix `grunt server` automated testing upon file change.
* Ensure builds are generated before publishing.
* Add build publishing to builds.emberjs.com.
* Fix the links to DS.Model and DS.Transform in the DS Namespace method docs
* Enable multi-channel testing.
* Allow testing against multiple versions of Ember & jQuery.
* Remove restriction for jQuery version in bower.json
* Object.create does not exist in old IE.
* Fix bug where an undefined id would trigger a `findAll`
* Avoid instance of aliasMethod due to problems with Chrome debugger
* Use latest stable Ember.js
* Cleanup. - Ember.computed takes the DK as a first argument, no need to all property on it again - misc formatting as I go.
* Upgrade QUnit to v1.13.0
* Use defeatureify to strip debug statements from output.
* Prefer Promise.cast over resolve.
* Use the new naming for active_model_adapter integration tests.
* Ensure that bower is installed.
* mark more model properties as readOnly
* allow connect port to be configurable
* misc cleanup
* once is already saved off at the top of the file
* add `grunt server`, and ensure the server(dev) version builds tests, so you can run tests
* postinstall bower install
* lazy create errors object on models
* Remove incorrect return documentation on store#pushPayload
* Pass arguments to `options.defaultValue` if a function.
* Revert "DateTransform serializes as a number instead of string. The deserializer was already considering this case. Adds millisecond precision to DateTransform"
* Should install grunt-cli globally.
* Now ember-data is built by `grunt buildPackages`
* Fix ember-data version
* Add missing task `grunt test`
* Export `Store` as default from ./system/store
* Use `expectDeprecation` helper in lookup tests
* Import `Store` instead of referencing it via `DS.Store`
* Register already imported transforms instead of `DS.XXX`
* Add `bower_components` to .gitignore
* Remove ruby-land tasks from Travis.
* Remove remnants of Ruby-land.
* Post release version bump.
* add grunt and bower install to .travis.yml
* update README with grunt workflow
* readd ContainerProxy to DS namespace
* fix build, import more test helper definitions from ember-dev
* fix banner generation a bit
* Do not trigger didSetProperty if value is unchanged.
* add watch option, fix some test oddities
* move some requires around
* move grunt tasks into folders
* ES6!

### Ember Data 1.0.0-beta.6 _(January 25, 2014)_

* DateTransform serializes as a number instead of string. The deserializer was already considering this case. Adds millisecond precision to DateTransform
* Remove unused helper.
* Updates DS.Model.rollback documentation
* Fix a typo in DS.filter doc
* Prefix built-in serializers and adapters with a dash.
* Spelling corrections in docs.
* Fix spelling in JSONSerializer class docs.
* Don't assume typeKey is always camelized.
* Deprecate former underscored names.
* Fix documentation for DS.Model.isNew
* [BUGFIX] Possible undefined errors in response via ActiveModelAdapter
* [BUGFIX] missing return statement in RecordArray#update
* Fixes a small typo in DS.Store deleteRecord docs
* Setting a property to undefined on a new record should not transition the record to root.deleted.saved
* Don't assume that factory.typeKey is always camelized.
* Normalize typeNames when comparing against typeKey.
* Force underscore after decamelizing typeKey.
* Set default Rakefile task to :test
* Remove underscores and rename
* The store's adapter property requires a string
* Rename dataAdapter to data-adapter
* Calls rake test[all] using bundle exec since CI was failing
* fixed behaviour of store.all() in combination with store.unloadAll() which caused elements to stay in the RecordArray, even if they should have been removed. ref #1611
* another quick fix, which should reduce run-loop pressure.
* Don't bother with Ember.run.once, as we can detect an impending flush by inspecting the size of the local queue of _deferredTriggers

### Ember Data 1.0.0-beta.5 _(January 11, 2014)_

* Normalize key in modelFor when a factory is not given.
* `store.filter` should always return a FilteredRecordArray.
* attrs with options should allow for key option.
* Fix windows builds.
* Add DS.Errors object
* Handle case of single object pushPayload.
* Create RecordArrays from recordArrayManager.
* Documentation

### Ember Data 1.0.0-beta.4 _(December 19, 2013)_

* Use the adapter host for host-relative URLs in `findHasMany`.
* Fix `asyncBelongsTo` resolution.
* Add `destroyRecord` to delete and save a record at once.
* Make it easier to override just the Ajax options.
* Normalize hasMany polymorphic types for `DS.ActiveModelSerializer`.
* Add basic embedded record support to `DS.ActiveModelSerializer`.
* `DS.Store#modelFor` now assigns a store even when a factory supplied.
* Fixes adding unsaved records to hasMany relationships after they are normalized from saved payload.
* Correctly define window/global `DS` namespace in IE7/8.
* Test against all Ember channels.
* Allow `recordIsLoaded` to be called with a string for the type.
* Removing deleted records from RecordArrays is now async.
* Normalize `links` in `DS.RESTSerializer.normalize`.
* Label promises.
* Many documentation fixes.

### Ember Data 1.0.0-beta.3 _(September 28, 2013)_

* Add `normalizePayload` to `RESTAdapter` for payload normalization that is the same
across all requests.
* Add `record.toJSON()`
* Normalize relationships on payloads returned from saves.
* Rename `rootForType` to `pathForType` in `RESTAdapter`
* Add `serializeIntoHash` in `RESTAdapter` to enable alternate root keys
* Print Ember Data version in the debug output when Ember boots
* Add `typeFromRoot`
* Allow retries of records that were not found
* Add `pushPayload` for pushing out of band records that still go through the
appropriate normalization logic.
* Add an API for registering custom pluralization rules (see
4df69d14ef2677977f520986070a2fdc45664008)
* Add `unloadAll` on store
* Infer the type of hasMany and belongsTo relationships by inflecting the key
* Polymorphic relationship improvements
* ActiveModel Adapter for working with Rails-like servers, not included by default
in the Ember Data build but available separately.
* `store.metadataFor(type)` to get metadata provided by `findAll`.
* `RecordArray#save`
* `store.getById` returns null if a record isn't found
* Fix a number of rollback-related cases
* Fix async belongsTo
* A number of `links`-related fixes
* Ensure that `didLoad` fires when a record is created for the first time
* Support primary and sideloaded data of the same type to be returned from array
lookups (via `posts` and `_posts`).
* IE8 fixes
* Add `record.changedAttributes()`
* Properly handle absolute and relative links in the `RESTAdapter`
* Records become clean again if their properties are set back to the original values

### Ember Data 1.0.0-beta.2 _(September 04, 2013)_

* Add support for `host` and `namespace` in the RESTAdapter
* Always use shorthand (`post`, not `App.Post`) in models
* Always use shorthand (`custom` not `App.CustomAdapter`) when looking up adapters
* Support `store.all('post')`
* Add back support for `record.rollback()`
* Transforms should be registered via `App.DateTransform` (for `date`)
* Add back support for `since` token for find all fetches
* Add `keyForAttribute` and `keyForRelationship` hooks in the serializer
* Support for serializing many-to-none and many-to-many relationships in RESTSerializer
* Several fixes for DS.hasMany async
* RESTAdapter `buildURL` takes a string, not type
* RESTAdapter now has `rootForType` to convert a type into the root
* `store.update` to update some, but not all attributes
* Thanks to Paul Chavard, Toran Billups, Bradley Priest, Kasper Tidemann, Yann Mainier,
Dali Zheng, Jeremy Green, Robert Jackson, Joe Bartels, Alexandre de Oliveria,
Floren Jaby, Gordon Hempton, Ivan Vanderbyl, Johannes Würbach, Márcio Júnior,
Nick Ragaz, Ricardo Mendes, Ryunosuke SATO, Sylvain Mina, and ssured

### Ember Data 1.0.0-beta.1 _(September 01, 2013)_

* Added `DS.DebugAdapter` which extends `Ember.DataAdapter`
* Explain how to deal with embedded records
* Start on a transition guide
* Make willCommit while in flight a noop
* Update examples
* Move normalization and extraction to serializer
* `deleteRecord` when already deleted is a noop
* Explain "originally passed as an Array of IDs"
* Shortens unnecessary verbiage
* Add Promise Proxies
* Add back serializers
* More consistency for serializerFor
* Rename `NewJSONSerializer` to `JSONSerializer`
* Don't invalidate `data` if there's no new data
* Use the inflector instead of dumb pluralization
* `store.create({adapter:'name'})` uses the container
* Remove `resolveOn`
* Thread more promises through the adapter
* Fix invokeLifecycleCallbacks on still dirty record
* Initialize adapter in the store
* Support merging scenarios
* Start implementing merge semantics
* Remove references to references
* Remove unnecessary usage of references
* Remove leftover serializer code
* Add support for singular names in REST payloads
* Move extraction layers to adapter
* Added support for URL lookups
* Inject the default DS.Store if none is provided
* Add `findAll`, `findMany` and `findQuery` to RESTAdapter
* Add `findAll` plus request-type-specific extracts
* Make serializer respect primaryKey/attrs
* REST Adapter payload stuff
* Ember.Inflector: `Ember.String#pluralize` and `Ember.String#singularize`
* Remove `handlePromise` indirection.
* Queries are now using promises properly
* Share code between sync and async `hasMany`
* Unload test passing
* Adapter Interop test passing (plus findByIds)
* Get reloading passing
* Got record persistence test passing
* Records are no longer thenables
* Require application.Store to be defined - Fixes #1084
* Relationship changes operate on records
* Don't assign DS to window unless window exists - Fixes #681
* Client ID generation passing
* Eagerly generate the jQuery expando on window
* Allowing inverse relationships to be nullable.
* `fetchRecord` replaced `findById` here
* Eliminate lazy materialization from `belongsTo`
* Start consolidating API around records
* Make the data materialized again
* Add `debugInfo` to `DS.Model`
* Add `store.push` and `store.recordFor`
* Remove redundant `[]` from `Ember.A()` calls
* Bump ember-source
* Flatten model's `data` structure into single hash
* Fix deprecation warning
* Add serializerFor API to `DS.Store`
* Removed duplicate method declaration
* `save` method is not private
* Prevent resolution of jQuery's self fulfilling jqXHR thenable Since it resolves on another turn, it will cause needless and unwrappable auto-runs
* Rewrite the state machine to improve performance
* Add individual record to the buildURL signature.
* Update jQuery version for `rake test[all]`
* Remove unnecessary inspector for `object`
* Remove option to specify router
* Declared `ajaxHeaders`.
* Specify additional headers for RESTAdapter.
* Update supported ruby version
* Use `Ember.EnumerableUtils.map`
* Use `Ember.EnumerableUtils.indexOf`
* Use `Ember.EnumerableUtils.forEach`
* Modify code indent
* Bump ember-source to 1.0.0-rc.6
* Include the version number in the javascript.
* This expression makes my brain hurt, lets atleast expand this to two lines. (We need some sort of macro system to improve these assertions.
* Improve variable naming consistency
* Remove nested run loop.
* Allow metadata value to be zero
* Remove redundant serialized variable. :/
* Better serializeId implementation that takes empty strings into consideration and fixed a logic error in `isNaN(id)` check
* Id serialization correctly returns null for null or undefined id values rather than 0
* Remove bundled jQuery
* First pass at uncatchable assertions
* English, do you speak it?
* Remove unused variables
* Remove unused helper
* Remove unnecessary comment
* Remove unused tasks
* Support `Ember::Data::VERSION`
* Assert post is dirty
* Replace references to jQuery with Ember.$
* RESTAdapter: reject with xhr only
* Fix: record must be invalid on 422
* Add failing integration test to expose bug #1005
* Remove revision reference.
* Check against `null` and `undefined`


### Ember Data 0.13 _(May 28, 2013)_

* Initial Release<|MERGE_RESOLUTION|>--- conflicted
+++ resolved
@@ -2,8 +2,6 @@
 
 ### Master
 
-<<<<<<< HEAD
-=======
 ### Release 2.12.2 (April 12, 2017)
 - [#4922](https://github.com/emberjs/data/pull/4922) [BUGFIX release] restore internalModels GUID_KEY’s
 - [#4917](https://github.com/emberjs/data/pull/4917) [BACKPORT 4913] For release
@@ -107,7 +105,6 @@
 - [#4674](https://github.com/emberjs/data/pull/4674) Update `findHasMany` API docs
 - [#4680](https://github.com/emberjs/data/pull/4680) Remove unused helper function `normalizeAttributes`
 
->>>>>>> 18360bcd
 ### Release 2.10.0 (November 28, 2016)
 - [#4656](https://github.com/emberjs/data/pull/4656) [PERF backport to beta] fix sub-optimal compiler output ([#4655](https://github.com/emberjs/data/pull/4655))
 - [#4592](https://github.com/emberjs/data/pull/4592) [DOC] Add documentation for query#update() to refresh query
@@ -496,7 +493,7 @@
 
 ### Release 2.3.0 (January 12, 2016)
 
-Ember Data 2.3 is now published as and Ember CLI addon in addition to a bower package. 
+Ember Data 2.3 is now published as and Ember CLI addon in addition to a bower package.
 See the [release notes](http://emberjs.com/blog/2016/01/12/ember-data-2-3-released.html#toc_changes-in-ember-data-2-3)
 for instruction on how to upgrade your Ember CLI project to take advantage of the Ember Data addon.
 
@@ -514,7 +511,7 @@
 - [#4019](https://github.com/emberjs/data/pull/4019) Use JSON-API adapter and serializer in blueprints
 - [#4021](https://github.com/emberjs/data/pull/4021) [BUGFIX beta] Move ember-inflector to an explicit dependency for the …
 - [#4025](https://github.com/emberjs/data/pull/4025) Use keyForReliationship for belongsTo and hasMany
-- [#4029](https://github.com/emberjs/data/pull/4029) [BUGFIX beta] Move public modules out of the `-private` folder 
+- [#4029](https://github.com/emberjs/data/pull/4029) [BUGFIX beta] Move public modules out of the `-private` folder
 - [#4026](https://github.com/emberjs/data/pull/4026) [BUGFIX beta] ignores keys that are not found in the map
 - [#3813](https://github.com/emberjs/data/pull/3813) ember-data should provide its blueprints
 - [#3996](https://github.com/emberjs/data/pull/3996) Update ember-cli-shims to 0.1.0 to silence ED's own warning
