--- conflicted
+++ resolved
@@ -1,15 +1,4 @@
 {
-<<<<<<< HEAD
-  "ds-boolean-transform-allow-null": true,
-  "ds-improved-ajax": false,
-  "ds-pushpayload-return": false,
-  "ds-extended-errors": false,
-  "ds-links-in-record-array": true,
-  "ds-overhaul-references": false,
-  "ds-payload-type-hooks": false,
-  "ds-check-should-serialize-relationships": false,
-  "ds-reset-attribute": false
-=======
   "ds-improved-ajax": null,
   "ds-pushpayload-return": null,
   "ds-extended-errors": true,
@@ -19,5 +8,4 @@
   "ds-rollback-attribute": null,
   "ds-serialize-id": null,
   "ds-deprecate-store-serialize": true
->>>>>>> 18360bcd
 }