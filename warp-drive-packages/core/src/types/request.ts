--- conflicted
+++ resolved
@@ -406,15 +406,6 @@
 
   setStream(stream: ReadableStream | Promise<ReadableStream | null>): void;
   setResponse(response: Response | ResponseInfo | null): void;
-<<<<<<< HEAD
-=======
 
   readonly hasRequestedStream: boolean;
-}
-
-export function withBrand<T>(obj: RequestInfo): RequestInfo<T> & { [RequestSignature]: T } {
-  return obj as RequestInfo<T> & {
-    [RequestSignature]: T;
-  };
->>>>>>> a7ba1533
 }